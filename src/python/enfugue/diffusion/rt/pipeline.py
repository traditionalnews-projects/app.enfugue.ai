from __future__ import annotations

import torch
import tensorrt as trt

from typing import Optional, List, Dict, Iterator, Any, Union, Tuple, Callable, TYPE_CHECKING

from contextlib import contextmanager

from polygraphy import cuda
from transformers import (
    CLIPImageProcessor,
    CLIPTokenizer,
    CLIPTextModel,
    CLIPTextModelWithProjection,
)

from diffusers.schedulers import KarrasDiffusionSchedulers, DDIMScheduler
from diffusers.models import (
    AutoencoderKL,
    AutoencoderTiny,
    UNet2DConditionModel,
    ControlNetModel
)
from diffusers.pipelines.stable_diffusion import StableDiffusionSafetyChecker

from enfugue.util import logger, TokenMerger
from enfugue.diffusion.pipeline import EnfugueStableDiffusionPipeline
from enfugue.diffusion.util import DTypeConverter
from enfugue.diffusion.rt.engine import Engine
from enfugue.diffusion.rt.model import BaseModel, UNet, VAE, CLIP, ControlledUNet

if TYPE_CHECKING:
    from enfugue.diffusers.support.ip import IPAdapter
    from enfugue.diffusion.constants import MASK_TYPE_LITERAL

class EnfugueTensorRTStableDiffusionPipeline(EnfugueStableDiffusionPipeline):
    models: Dict[str, BaseModel]
    engine: Dict[str, Engine]

    def __init__(
        self,
        vae: AutoencoderKL,
        vae_preview: AutoencoderTiny,
        text_encoder: Optional[CLIPTextModel],
        text_encoder_2: Optional[CLIPTextModelWithProjection],
        tokenizer: Optional[CLIPTokenizer],
        tokenizer_2: Optional[CLIPTokenizer],
        unet: UNet2DConditionModel,
        scheduler: KarrasDiffusionSchedulers,
        safety_checker: StableDiffusionSafetyChecker,
        feature_extractor: CLIPImageProcessor,
        requires_safety_checker: bool = True,
        force_zeros_for_empty_prompt: bool = True,
        requires_aesthetic_score: bool = False,
        force_full_precision_vae: bool = False,
        controlnets: Optional[Dict[str, ControlNetModel]] = None,
        ip_adapter: Optional[IPAdapter] = None,
        engine_size: int = 512,  # Recommended even for machines that can handle more
        chunking_size: int = 32,
        chunking_mask_type: MASK_TYPE_LITERAL = "multilinear",
        chunking_mask_kwargs: Dict[str, Any] = {},
        max_batch_size: int = 16,
        # ONNX export parameters
        force_engine_rebuild: bool = False,
        vae_engine_dir: Optional[str] = None,
        clip_engine_dir: Optional[str] = None,
        unet_engine_dir: Optional[str] = None,
        controlled_unet_engine_dir: Optional[str] = None,
        build_static_batch: bool = False,
        build_dynamic_shape: bool = False,
        build_preview_features: bool = False,
        build_half: bool = False,
        onnx_opset: int = 17,
    ) -> None:
        if engine_size is None:
            raise ValueError("Cannot use TensorRT with a 'None' engine size.")
        super(EnfugueTensorRTStableDiffusionPipeline, self).__init__(
            vae=vae,
            vae_preview=vae_preview,
            text_encoder=text_encoder,
            text_encoder_2=text_encoder_2,
            tokenizer=tokenizer,
            tokenizer_2=tokenizer_2,
            unet=unet,
            scheduler=scheduler,
            safety_checker=safety_checker,
            feature_extractor=feature_extractor,
            requires_safety_checker=requires_safety_checker,
            force_zeros_for_empty_prompt=force_zeros_for_empty_prompt,
            force_full_precision_vae=force_full_precision_vae,
            requires_aesthetic_score=requires_aesthetic_score,
            controlnets=controlnets,
            ip_adapter=ip_adapter,
            engine_size=engine_size,
            chunking_size=chunking_size,
            chunking_mask_type=chunking_mask_type,
            chunking_mask_kwargs=chunking_mask_kwargs,
        )
        if self.controlnets:
            # Hijack forward
            self.unet.forward = self.controlled_unet_forward # type: ignore[method-assign]
        self.vae.forward = self.vae.decode # type: ignore[method-assign]
        self.onnx_opset = onnx_opset
        self.force_engine_rebuild = force_engine_rebuild
        self.vae_engine_dir = vae_engine_dir
        self.clip_engine_dir = clip_engine_dir
        self.unet_engine_dir = unet_engine_dir
        self.controlled_unet_engine_dir = controlled_unet_engine_dir
        self.build_half = build_half
        self.build_static_batch = build_static_batch
        self.build_dynamic_shape = build_dynamic_shape
        self.build_preview_features = build_preview_features
        self.max_batch_size = max_batch_size

        if self.build_dynamic_shape or self.engine_size > 512: # type: ignore
            self.max_batch_size = 4

        # Set default to DDIM - The PNDM default that some models have does not work with TRT
        if not isinstance(self.scheduler, DDIMScheduler):
            logger.debug(f"TensorRT pipeline changing default scheduler from {type(self.scheduler).__name__} to DDIM")
            self.scheduler = DDIMScheduler.from_config(self.scheduler_config)

        self.stream = None  # loaded in load_resources()
        self.models = {}  # loaded in load_models()
        self.engine = {}  # loaded in build_engines()

    @staticmethod
    def device_view(t: torch.Tensor) -> cuda.DeviceView:
        """
        Gets a device view over a tensor
        """
        return cuda.DeviceView(ptr=t.data_ptr(), shape=t.shape, dtype=DTypeConverter.from_torch(t.dtype))

    def controlled_unet_forward(self, *args, **kwargs):
        """
        Highjacks unet forwarding.
        """
        sample, timestep, embeddings, mid_block = args[:4]
        down_blocks = args[4:]
        return UNet2DConditionModel.forward(
            self.unet,
            sample,
            timestep,
            embeddings,
            mid_block_additional_residual=mid_block,
            down_block_additional_residuals=down_blocks,
        )

    def load_models(self, use_fp16: bool = False) -> None:
        """
        Loads pipeline models to build later.
        """
        if not self.text_encoder:
            raise ValueError("Missing text encoder, cannot get embedding dimensions.")
        self.embedding_dim = self.text_encoder.config.hidden_size
        models_args = {
            "device": self.torch_device,
            "max_batch_size": self.max_batch_size,
            "embedding_dim": self.embedding_dim,
            "use_fp16": use_fp16,
        }
        if self.clip_engine_dir is not None:
            self.models["clip"] = CLIP(self.text_encoder, **models_args)
        if self.unet_engine_dir is not None:
            self.models["unet"] = UNet(
                self.unet,
                unet_dim=self.unet.config.in_channels, # type: ignore[attr-defined]
                **models_args
            )
        if self.controlled_unet_engine_dir is not None:
            self.models["controlledunet"] = ControlledUNet(
                self.unet,
                unet_dim=self.unet.config.in_channels, # type: ignore[attr-defined]
                **models_args
            )
        if self.vae_engine_dir is not None:
            self.models["vae"] = VAE(self.vae, **models_args)

    def load_resources(self, image_height: int, image_width: int, batch_size: int) -> None:
        """
        Allocates buffers for configured RT models.
        """
        self.stream = cuda.Stream()

        # Allocate buffers for TensorRT engine bindings
        for model_name, obj in self.models.items():
            self.engine[model_name].allocate_buffers(
                shape_dict=obj.get_shape_dict(batch_size, image_height, image_width),
                device=self.torch_device,
            )

    @contextmanager
    def get_runtime_context(
        self,
        batch_size: int,
        animation_frames: Optional[int],
        device: Union[str, torch.device],
        ip_adapter_scale: Optional[Union[float, List[float]]] = None,
        ip_adapter_plus: bool = False,
        ip_adapter_face: bool = False,
        step_complete: Optional[Callable[[bool], None]] = None
    ) -> Iterator[None]:
        """
        We initialize the TensorRT runtime here.
        """
<<<<<<< HEAD
        self.load_resources(self.engine_size, self.engine_size, batch_size) # type: ignore[arg-type]
=======
        self.torch_device = device
        self.prepare_engines(device)
        self.load_resources(self.engine_size, self.engine_size, batch_size)
>>>>>>> d6ecbd2a
        with (
            torch.inference_mode(),
            torch.autocast(device.type if isinstance(device, torch.device) else device),
            trt.Runtime(trt.Logger(trt.Logger.ERROR)),
        ):
            yield

    def align_unet(
        self,
        device: torch.device,
        dtype: torch.dtype,
        freeu_factors: Optional[Tuple[float, float, float, float]] = None,
        offload_models: bool = False
    ) -> None:
        """
        TRT skips.
        """
        engine_name = "controlledunet"
        if engine_name not in self.engine:
            engine_name = "unet"
        if engine_name not in self.engine:
            return super(EnfugueTensorRTStableDiffusionPipeline, self).align_unet(
                device=device,
                dtype=dtype,
                freeu_factors=freeu_factors,
                offload_models=offload_models
            )

    def prepare_engines(
        self,
        torch_device: Optional[Union[str, torch.device]] = None
    ) -> None:
        """
        Prepares engines.
        """
        if torch_device == "cpu" or (isinstance(torch_device, torch.device) and torch_device.type == "cpu"):
            return
        elif getattr(self, "_built", False):
            return

        # set device
        self.torch_device = self.torch_device

        # load models
        self.load_models(self.build_half)

        # build engines
        engines_to_build: Dict[str, BaseModel] = {}
        if self.clip_engine_dir is not None:
            engines_to_build[self.clip_engine_dir] = self.models["clip"]
        if self.unet_engine_dir is not None:
            engines_to_build[self.unet_engine_dir] = self.models["unet"]
        if self.controlled_unet_engine_dir is not None:
            engines_to_build[self.controlled_unet_engine_dir] = self.models["controlledunet"]
        if self.vae_engine_dir is not None:
            engines_to_build[self.vae_engine_dir] = self.models["vae"]

        self.engine = Engine.build_all(
            engines_to_build,
            self.onnx_opset,
<<<<<<< HEAD
            use_fp16=use_fp16,
            opt_image_height=self.engine_size, # type: ignore[arg-type]
            opt_image_width=self.engine_size, # type: ignore[arg-type]
=======
            use_fp16=self.build_half,
            opt_image_height=self.engine_size,
            opt_image_width=self.engine_size,
>>>>>>> d6ecbd2a
            force_engine_rebuild=self.force_engine_rebuild,
            static_batch=self.build_static_batch,
            static_shape=not self.build_dynamic_shape,
            enable_preview=self.build_preview_features,
        )

        self._built = True

    def create_latents(
        self,
        batch_size: int,
        num_channels_latents: int,
        height: int,
        width: int,
        dtype: torch.dtype,
        device: Union[str, torch.device],
        generator: Optional[torch.Generator] = None,
        animation_frames: Optional[int] = None,
    ) -> torch.Tensor:
        """
        Override to change to float32
        """
        return super(EnfugueTensorRTStableDiffusionPipeline, self).create_latents(
            batch_size, num_channels_latents, height, width, torch.float32, device, generator, animation_frames
        )

    def encode_prompt(
        self,
        prompt: Optional[str],
        device: torch.device,
        num_results_per_prompt: int = 1,
        do_classifier_free_guidance: bool = False,
        negative_prompt: Optional[str] = None,
        prompt_embeds: Optional[torch.Tensor] = None,
        negative_prompt_embeds: Optional[torch.Tensor] = None,
        lora_scale: Optional[float] = None,
        prompt_2: Optional[str] = None,
        negative_prompt_2: Optional[str] = None,
        clip_skip: Optional[int] = None,
    ) -> Union[torch.Tensor, Tuple[torch.Tensor, torch.Tensor, torch.Tensor, torch.Tensor]]:
        """
        Encodes the prompt into text encoder hidden states.
        Args:
             prompt (`str` or `List[str]`, *optional*):
                prompt to be encoded
            negative_prompt (`str` or `List[str]`, *optional*):
                The prompt or prompts not to guide the image generation. If not defined, one has to pass
                `negative_prompt_embeds`. instead. If not defined, one has to pass `negative_prompt_embeds`. instead.
                Ignored when not using guidance (i.e., ignored if `guidance_scale` is less than `1`).
        """
        if "clip" not in self.engine:
            return super(EnfugueTensorRTStableDiffusionPipeline, self).encode_prompt(
                prompt=prompt,
                device=device,
                num_results_per_prompt=num_results_per_prompt,
                do_classifier_free_guidance=do_classifier_free_guidance,
                negative_prompt=negative_prompt,
                prompt_embeds=prompt_embeds,
                negative_prompt_embeds=negative_prompt_embeds,
                prompt_2=prompt_2,
                negative_prompt_2=negative_prompt_2,
                clip_skip=clip_skip,
            )
        if self.tokenizer is None:
            raise ValueError("No tokenizer available in TensorRT pipeline.")
        if prompt and prompt_2:
            logger.debug("Merging prompt and prompt_2")
            prompt = str(TokenMerger(prompt, prompt_2))
        elif not prompt and prompt_2:
            logger.debug("Using prompt_2 for empty primary prompt")
            prompt = prompt_2
        
        if negative_prompt and negative_prompt_2:
            logger.debug("Merging negative_prompt and negative_prompt_2")
            negative_prompt = str(TokenMerger(negative_prompt, negative_prompt_2))
        elif not negative_prompt and negative_prompt_2:
            logger.debug("Using negative_prompt_2 for empty primary negative_prompt")
            negative_prompt = negative_prompt_2

        # Tokenize prompt
        text_input_ids = (
            self.tokenizer(
                prompt,
                padding="max_length",
                max_length=self.tokenizer.model_max_length,
                truncation=True,
                return_tensors="pt",
            )
            .input_ids.type(torch.int32)
            .to(self.torch_device)
        )

        text_input_ids_inp = self.device_view(text_input_ids)
        # NOTE: output tensor for CLIP must be cloned because it will be overwritten when called again for negative prompt

        text_embeddings = (
            self.engine["clip"].infer({"input_ids": text_input_ids_inp}, self.stream)["text_embeddings"].clone()
        )

        # Tokenize negative prompt
        uncond_input_ids = (
            self.tokenizer(
                negative_prompt,
                padding="max_length",
                max_length=self.tokenizer.model_max_length,
                truncation=True,
                return_tensors="pt",
            )
            .input_ids.type(torch.int32)
            .to(self.torch_device)
        )

        uncond_input_ids_inp = self.device_view(uncond_input_ids)
        uncond_embeddings = self.engine["clip"].infer({"input_ids": uncond_input_ids_inp}, self.stream)[
            "text_embeddings"
        ]

        # Concatenate the unconditional and text embeddings into a single batch to avoid doing two forward passes for classifier free guidance
        text_embeddings = torch.cat([uncond_embeddings, text_embeddings]).to(dtype=torch.float16)

        return text_embeddings

    def predict_noise_residual(
        self,
        latents: torch.Tensor,
        timestep: torch.Tensor,
        embeddings: torch.Tensor,
        cross_attention_kwargs: Optional[Dict[str, Any]] = None,
        added_cond_kwargs: Optional[Dict[str, Any]] = None,
        down_block_additional_residuals: Optional[List[torch.Tensor]] = None,
        mid_block_additional_residual: Optional[torch.Tensor] = None,
    ) -> torch.Tensor:
        """
        Runs the RT engine inference on the unet
        """
        engine_name = "controlledunet"
        if engine_name not in self.engine:
            engine_name = "unet"
        if engine_name not in self.engine:
            return super(EnfugueTensorRTStableDiffusionPipeline, self).predict_noise_residual(
                latents=latents,
                timestep=timestep,
                embeddings=embeddings,
                cross_attention_kwargs=cross_attention_kwargs,
                added_cond_kwargs=added_cond_kwargs,
                down_block_additional_residuals=down_block_additional_residuals,
                mid_block_additional_residual=mid_block_additional_residual,
            )

        timestep_float = timestep.float() if timestep.dtype != torch.float32 else timestep

        inference_kwargs = {
            "sample": self.device_view(latents),
            "timestep": self.device_view(timestep_float),
            "encoder_hidden_states": self.device_view(embeddings),
        }

        if down_block_additional_residuals is not None and mid_block_additional_residual is not None:
            if engine_name == "unet":
                if not getattr(self, "_informed_of_bad_controlled_unet", False):
                    logger.error(
                        "Incorrect use of UNet/ControlledUNet models. Controlnet input was detected, but only the non-controlled UNet is loaded. Controlnet input will be ignored going forward."
                    )
                    self._informed_of_bad_controlled_unet = True
            else:
                inference_kwargs["mid_block"] = self.device_view(mid_block_additional_residual)
                for i, block in enumerate(down_block_additional_residuals):
                    inference_kwargs[f"down_block_{i}"] = self.device_view(block)

        return self.engine[engine_name].infer(inference_kwargs, self.stream)["latent"]<|MERGE_RESOLUTION|>--- conflicted
+++ resolved
@@ -204,13 +204,9 @@
         """
         We initialize the TensorRT runtime here.
         """
-<<<<<<< HEAD
-        self.load_resources(self.engine_size, self.engine_size, batch_size) # type: ignore[arg-type]
-=======
         self.torch_device = device
         self.prepare_engines(device)
         self.load_resources(self.engine_size, self.engine_size, batch_size)
->>>>>>> d6ecbd2a
         with (
             torch.inference_mode(),
             torch.autocast(device.type if isinstance(device, torch.device) else device),
@@ -271,15 +267,9 @@
         self.engine = Engine.build_all(
             engines_to_build,
             self.onnx_opset,
-<<<<<<< HEAD
             use_fp16=use_fp16,
             opt_image_height=self.engine_size, # type: ignore[arg-type]
             opt_image_width=self.engine_size, # type: ignore[arg-type]
-=======
-            use_fp16=self.build_half,
-            opt_image_height=self.engine_size,
-            opt_image_width=self.engine_size,
->>>>>>> d6ecbd2a
             force_engine_rebuild=self.force_engine_rebuild,
             static_batch=self.build_static_batch,
             static_shape=not self.build_dynamic_shape,
