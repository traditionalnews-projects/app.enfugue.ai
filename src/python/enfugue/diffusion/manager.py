from __future__ import annotations

import gc
import os
import PIL
import time
import torch
import random
import datetime
import traceback
import threading

from typing import Type, Union, Any, Optional, List, Tuple, Dict, Callable, Literal, Set, TYPE_CHECKING
from hashlib import md5

from pibble.api.configuration import APIConfiguration
from pibble.api.exceptions import ConfigurationError
from pibble.util.files import dump_json, load_json

from enfugue.util import logger, check_download, check_make_directory, find_file_in_directory
from enfugue.diffusion.constants import *
from enfugue.diffusion.util import get_vram_info

__all__ = ["DiffusionPipelineManager"]

DEFAULT_MODEL_FILE = os.path.basename(DEFAULT_MODEL)
DEFAULT_INPAINTING_MODEL_FILE = os.path.basename(DEFAULT_INPAINTING_MODEL)
DEFAULT_SDXL_MODEL_FILE = os.path.basename(DEFAULT_SDXL_MODEL)
DEFAULT_SDXL_REFINER_FILE = os.path.basename(DEFAULT_SDXL_REFINER)

if TYPE_CHECKING:
    from diffusers.pipelines.stable_diffusion import StableDiffusionPipelineOutput
    from diffusers.models import ControlNetModel, AutoencoderKL
    from diffusers.schedulers.scheduling_utils import KarrasDiffusionSchedulers
    from enfugue.diffusion.pipeline import EnfugueStableDiffusionPipeline
<<<<<<< HEAD
    from enfugue.diffusion.support import ControlImageProcessor, Upscaler, IPAdapter, Interpolator
    from enfugue.diffusion.animate.pipeline import EnfugueAnimateStableDiffusionPipeline
=======
    from enfugue.diffusion.support import ControlImageProcessor, Upscaler, IPAdapter, BackgroundRemover
>>>>>>> d92ec0af

def noop(*args: Any) -> None:
    """
    The default callback, does nothing.
    """

def redact(kwargs: Dict[str, Any]) -> Dict[str, Any]:
    """
    Redacts prompts from logs to encourage log sharing for troubleshooting.
    """
    redacted = {}
    for key, value in kwargs.items():
        if isinstance(value, dict):
            redacted[key] = redact(value)
        elif isinstance(value, tuple):
            redacted[key] = "(" + ", ".join([str(redact({"v": v})["v"]) for v in value]) + ")" # type: ignore[assignment]
        elif isinstance(value, list):
            redacted[key] = "[" + ", ".join([str(redact({"v": v})["v"]) for v in value]) + "]" # type: ignore[assignment]
        elif type(value) not in [str, float, int, bool, type(None)]:
            redacted[key] = type(value).__name__ # type: ignore[assignment]
        elif "prompt" in key and value is not None:
            redacted[key] = "***" # type: ignore[assignment]
        else:
            redacted[key] = str(value) # type: ignore[assignment]
    
    return redacted


class KeepaliveThread(threading.Thread):
    """
    Calls the keepalive function every <n> seconds.
    """

    INTERVAL = 0.5
    KEEPALIVE_INTERVAL = 15

    def __init__(self, manager: DiffusionPipelineManager) -> None:
        super(KeepaliveThread, self).__init__()
        self.manager = manager
        self.stop_event = threading.Event()

    @property
    def stopped(self) -> bool:
        """
        Returns true IFF the stop event is set.
        """
        return self.stop_event.is_set()

    def stop(self) -> None:
        """
        Stops the thread.
        """
        self.stop_event.set()

    def run(self) -> None:
        """
        The threading run loop.
        """
        last_keepalive = datetime.datetime.now()
        while not self.stopped:
            time.sleep(self.INTERVAL)
            now = datetime.datetime.now()
            if (now - last_keepalive).total_seconds() > self.KEEPALIVE_INTERVAL:
                callback = self.manager.keepalive_callback
                logger.debug(f"Pipeline still initializing. Please wait.")
                callback()
                last_keepalive = now


class DiffusionPipelineManager:
    TENSORRT_STAGES = ["unet"]  # TODO: Get others to work with multidiff (clip works but isnt worth it right now)
    TENSORRT_ALWAYS_USE_CONTROLLED_UNET = False  # TODO: Figure out if this is possible
    LOADABLE_EXTENSIONS = [".safetensors", ".ckpt", ".pt", ".pth", ".pb", ".caffemodel", ".bin"] # AI models

    DEFAULT_CHUNK = 64
    DEFAULT_SIZE = 512
    DEFAULT_TEMPORAL_CHUNK = 4
    DEFAULT_TEMPORAL_SIZE = 16

    _keepalive_thread: KeepaliveThread
    _keepalive_callback: Callable[[], None]
    _scheduler: KarrasDiffusionSchedulers
    _pipeline: EnfugueStableDiffusionPipeline
    _refiner_pipeline: EnfugueStableDiffusionPipeline
    _inpainter_pipeline: EnfugueStableDiffusionPipeline
    _animator_pipeline: EnfugueAnimateStableDiffusionPipeline
    _size: int
    _refiner_size: int
    _inpainter_size: int
    _animator_size: int

    def __init__(
        self,
        configuration: Optional[APIConfiguration] = None,
        optimize: bool = True
    ) -> None:
        self.configuration = APIConfiguration()
        if configuration:
            self.configuration = configuration
        if optimize:
            self.optimize_configuration()

    def optimize_configuration(self) -> None:
        """
        Gets information about the execution environment and changes configuration.
        """
        vram_free, vram_total = get_vram_info()
        if self.device.type == "cpu" or vram_total < 16 * 10 ** 9:
            # Maximum optimization
            self.configuration["enfugue.pipeline.cache"] = None
            self.configuration["enfugue.pipeline.switch"] = "unload"

    @classmethod
    def is_loadable_model_file(cls, path: str) -> bool:
        """
        Returns if the path is a known format for loadable models.
        """
        _, ext = os.path.splitext(path)
        return ext in cls.LOADABLE_EXTENSIONS

    @property
    def offline(self) -> bool:
        """
        True if this should be running in offline (local files only) mode.
        """
        return getattr(self, "_offline", self.configuration.get("enfugue.offline", False))

    @offline.setter
    def offline(self, new_offline: bool) -> None:
        """
        Enables/disables offline mode.
        """
        self._offline = new_offline

    @property
    def safe(self) -> bool:
        """
        Returns true if safety checking should be enabled.
        """
        if not hasattr(self, "_safe"):
            self._safe = self.configuration.get("enfugue.safe", True)
        return self._safe

    @safe.setter
    def safe(self, val: bool) -> None:
        """
        Sets a new value for safety checking. Destroys the pipeline.
        """
        if val != getattr(self, "_safe", None):
            self._safe = val
            self.unload_pipeline("safety checking enabled or disabled")

    @property
    def device(self) -> torch.device:
        """
        Gets the device that will be executed on
        """
        if not hasattr(self, "_device"):
            from enfugue.diffusion.util import get_optimal_device

            self._device = get_optimal_device()
        return self._device

    @device.setter
    def device(self, new_device: Optional[DEVICE_LITERAL]) -> None:
        """
        Changes the device.
        """
        if new_device is None:
            from enfugue.diffusion.util import get_optimal_device

            device = get_optimal_device()
        elif new_device == "dml":
            import torch_directml

            device = torch_directml.device()
        else:
            import torch

            device = torch.device(new_device)
        self._device = device

    def clear_memory(self) -> None:
        """
        Clears cached data
        """
        if self.device.type == "cuda":
            import torch
            import torch.cuda

            torch.cuda.empty_cache()
        elif self.device.type == "mps":
            import torch
            import torch.mps

            torch.mps.empty_cache()
        gc.collect()

    @property
    def seed(self) -> int:
        """
        Gets the seed. If there is none, creates a random one once.
        """
        if not hasattr(self, "_seed"):
            self._seed = self.configuration.get("enfugue.seed", random.randint(0, 2**63 - 1))
        return self._seed

    @seed.setter
    def seed(self, new_seed: int) -> None:
        """
        Re-seeds the pipeline. This deletes the generator so it gets re-initialized.
        """
        self._seed = new_seed
        del self.generator

    @property
    def keepalive_callback(self) -> Callable[[], None]:
        """
        A callback function to call during long operations.
        """
        if not hasattr(self, "_keepalive_callback"):
            return lambda: None
        return self._keepalive_callback

    @keepalive_callback.setter
    def keepalive_callback(self, new_callback: Callable[[], None]) -> None:
        """
        Sets the callback
        """
        if hasattr(self, "_keepalive_callback") and self._keepalive_callback is not new_callback:
            logger.debug(f"Setting keepalive callback to {new_callback}")
        self._keepalive_callback = new_callback

    @keepalive_callback.deleter
    def keepalive_callback(self) -> None:
        """
        Removes the callback.
        """
        if hasattr(self, "_keepalive_callback"):
            del self._keepalive_callback

    def start_keepalive(self) -> None:
        """
        Starts a thread which will call the keepalive callback every <n> seconds.
        """
        if not hasattr(self, "_keepalive_thread") or not self._keepalive_thread.is_alive():
            keepalive_callback = self.keepalive_callback
            self._keepalive_thread = KeepaliveThread(self)
            self._keepalive_thread.start()

    def stop_keepalive(self) -> None:
        """
        Stops the thread which calls the keepalive.
        """
        if hasattr(self, "_keepalive_thread"):
            if self._keepalive_thread.is_alive():
                self._keepalive_thread.stop()
                self._keepalive_thread.join()
            del self._keepalive_thread

    @property
    def generator(self) -> torch.Generator:
        """
        Creates the generator once, otherwise returns it.
        """
        if not hasattr(self, "_generator"):
            try:
                self._generator = torch.Generator(device=self.device)
            except RuntimeError:
                # Unsupported device, go to CPU
                self._generator = torch.Generator()
            self._generator.manual_seed(self.seed)
        return self._generator

    @generator.deleter
    def generator(self) -> None:
        """
        Removes an existing generator.
        """
        if hasattr(self, "_generator"):
            delattr(self, "_generator")

    def get_scheduler_class(
        self,
        scheduler: Optional[SCHEDULER_LITERAL]
    ) -> Union[
        KarrasDiffusionSchedulers,
        Tuple[KarrasDiffusionSchedulers, Dict[str, Any]]
    ]:
        """
        Sets the scheduler class
        """
        if not scheduler:
            return None
        elif scheduler == "ddim":
            from diffusers.schedulers import DDIMScheduler

            return DDIMScheduler
        elif scheduler == "ddpm":
            from diffusers.schedulers import DDPMScheduler

            return DDPMScheduler
        elif scheduler == "deis":
            from diffusers.schedulers import DEISMultistepScheduler

            return DEISMultistepScheduler
        elif scheduler in ["dpmsm", "dpmsmk", "dpmsmka"]:
            from diffusers.schedulers import DPMSolverMultistepScheduler
            kwargs: Dict[str, Any] = {}
            if scheduler in ["dpmsmk", "dpmsmka"]:
                kwargs["use_karras_sigmas"] = True
                if scheduler == "dpmsmka":
                    kwargs["algorithm_type"] = "sde-dpmsolver++"
            return (DPMSolverMultistepScheduler, kwargs)
        elif scheduler == "dpmss":
            from diffusers.schedulers import DPMSolverSinglestepScheduler

            return DPMSolverSinglestepScheduler
        elif scheduler == "heun":
            from diffusers.schedulers import HeunDiscreteScheduler

            return HeunDiscreteScheduler
        elif scheduler == "dpmd":
            from diffusers.schedulers import KDPM2DiscreteScheduler

            return KDPM2DiscreteScheduler
        elif scheduler == "adpmd":
            from diffusers.schedulers import KDPM2AncestralDiscreteScheduler

            return KDPM2AncestralDiscreteScheduler
        elif scheduler == "dpmsde":
            from diffusers.schedulers import DPMSolverSDEScheduler

            return DPMSolverSDEScheduler
        elif scheduler == "unipc":
            from diffusers.schedulers import UniPCMultistepScheduler

            return UniPCMultistepScheduler
        elif scheduler == "lmsd":
            from diffusers.schedulers import LMSDiscreteScheduler

            return LMSDiscreteScheduler
        elif scheduler == "pndm":
            from diffusers.schedulers import PNDMScheduler

            return PNDMScheduler
        elif scheduler == "eds":
            from diffusers.schedulers import EulerDiscreteScheduler

            return EulerDiscreteScheduler
        elif scheduler == "eads":
            from diffusers.schedulers import EulerAncestralDiscreteScheduler

            return EulerAncestralDiscreteScheduler
        raise ValueError(f"Unknown scheduler {scheduler}")

    @property
    def scheduler_config(self) -> Dict[str, Any]:
        """
        Gets the kwargs for the scheduler class.
        """
        return getattr(self, "_scheduler_config", {})

    @property
    def scheduler(self) -> Optional[KarrasDiffusionSchedulers]:
        """
        Gets the scheduler class to instantiate.
        """
        return getattr(self, "_scheduler", None)

    @scheduler.setter
    def scheduler(
        self,
        new_scheduler: Optional[SCHEDULER_LITERAL],
    ) -> None:
        """
        Sets the scheduler class
        """
        if not new_scheduler:
            if hasattr(self, "_scheduler"):
                delattr(self, "_scheduler")
                self.unload_pipeline("returning to default scheduler")
            return
        scheduler_class = self.get_scheduler_class(new_scheduler)
        scheduler_config: Dict[str, Any] = {}
        if isinstance(scheduler_class, tuple):
            scheduler_class, scheduler_config = scheduler_class
        if not hasattr(self, "_scheduler") or self._scheduler is not scheduler_class or self.scheduler_config != scheduler_config:
            logger.debug(f"Changing to scheduler {scheduler_class.__name__} ({new_scheduler})")
            self._scheduler = scheduler_class
            self._scheduler_config = scheduler_config
        else:
            return
        if hasattr(self, "_pipeline"):
            logger.debug(f"Hot-swapping pipeline scheduler.")
            self._pipeline.scheduler = self.scheduler.from_config({**self._pipeline.scheduler_config, **self.scheduler_config})  # type: ignore
        if hasattr(self, "_inpainter_pipeline"):
            logger.debug(f"Hot-swapping inpainter pipeline scheduler.")
            self._inpainter_pipeline.scheduler = self.scheduler.from_config({**self._inpainter_pipeline.scheduler_config, **self.scheduler_config})  # type: ignore
        if hasattr(self, "_refiner_pipeline"):
            logger.debug(f"Hot-swapping refiner pipeline scheduler.")
            self._refiner_pipeline.scheduler = self.scheduler.from_config({**self._refiner_pipeline.scheduler_config, **self.scheduler_config})  # type: ignore
        if hasattr(self, "_animator_pipeline"):
            logger.debug(f"Hot-swapping animator pipeline scheduler.")
            self._animator_pipeline.scheduler = self.scheduler.from_config({**self._animator_pipeline.scheduler_config, **self.scheduler_config})  # type: ignore

    def get_vae_path(self, vae: Optional[str] = None) -> Optional[Union[str, Tuple[str, ...]]]:
        """
        Gets the path to the VAE repository based on the passed path or key
        """
        if vae == "ema":
            return VAE_EMA
        elif vae == "mse":
            return VAE_MSE
        elif vae == "xl":
            return VAE_XL
        elif vae == "xl16":
            return VAE_XL16
        return vae

    def find_vae_path(self, vae: str) -> str:
        """
        Finds a VAE path if there is one, otherwise returns a repo.
        """
        path = self.get_vae_path(vae)
        if not path:
            raise ValueError("find_vae_path requires an argument")
        if not isinstance(path, tuple):
            return path
        repo, possible_files = path[0], path[1:]
        for filename in possible_files:
            possible_file = find_file_in_directory(
                self.engine_cache_dir,
                filename,
                self.LOADABLE_EXTENSIONS
            )
            if possible_file is not None:
                return possible_file
        return repo
    
    def get_xl_vae(self, vae: str) -> AutoencoderKL:
        """
        Loads an XL VAE from file or dies trying
        """
        from diffusers.models import AutoencoderKL
        from enfugue.diffusion.util.torch_util import load_state_dict

        vae_config = os.path.join(self.engine_cache_dir, "sdxl-vae-config.json")
        check_download(
            "https://huggingface.co/stabilityai/sdxl-vae/raw/main/config.json",
            vae_config
        )
        vae_model = AutoencoderKL.from_config(
            AutoencoderKL._dict_from_json_file(vae_config)
        )
        vae_model.load_state_dict(load_state_dict(vae), strict=False)
        return vae_model.to(self.device)

    def get_vae(self, vae: Optional[Union[str, Tuple[str, ...]]] = None) -> Optional[AutoencoderKL]:
        """
        Loads the VAE
        """
        if vae is None:
            return None

        if isinstance(vae, tuple):
            vae, possible_files = vae[0], vae[1:]
            for filename in possible_files:
                possible_file = find_file_in_directory(
                    self.engine_cache_dir,
                    filename,
                    self.LOADABLE_EXTENSIONS
                )
                if possible_file is not None:
                    vae = possible_file
                    break

        if vae.startswith("http"):
            target_path = os.path.join(self.engine_cache_dir, os.path.basename(vae))
            if not os.path.exists(target_path) and self.offline:
                raise IOError(f"Offline mode enabled, cannot find requested VAE at {target_path}")
            check_download(vae, target_path)
            vae = target_path

        from diffusers.models import AutoencoderKL

        if os.path.exists(vae):
            try:
                result = AutoencoderKL.from_single_file(
                    vae,
                    torch_dtype=self.dtype,
                    cache_dir=self.engine_cache_dir,
                    from_safetensors="safetensors" in vae
                )
            except KeyError as ex:
                logger.debug(f"Received KeyError on '{ex}' when instantiating VAE from single file, trying to use XL VAE loader fix.")
                result = self.get_xl_vae(vae)
        else:
            expected_vae_location = os.path.join(self.engine_cache_dir, "models--" + vae.replace("/", "--"))

            if not os.path.exists(expected_vae_location):
                if self.offline:
                    raise IOError(f"Offline mode enabled, cannot download {vae} to {expected_vae_location}")
                logger.info(f"VAE {vae} does not exist in cache directory {self.engine_cache_dir}, it will be downloaded.")
            result = AutoencoderKL.from_pretrained(
                vae,
                torch_dtype=self.dtype,
                cache_dir=self.engine_cache_dir,
                local_files_only=self.offline
            )

        return result.to(device=self.device)

    @property
    def vae(self) -> Optional[AutoencoderKL]:
        """
        Gets the configured VAE (or none.)
        """
        if not hasattr(self, "_vae"):
            self._vae = self.get_vae(self.vae_name)
        return self._vae

    @vae.setter
    def vae(
        self,
        new_vae: Optional[str],
    ) -> None:
        """
        Sets a new vae.
        """
        pretrained_path = self.get_vae_path(new_vae)
        existing_vae = getattr(self, "_vae", None)

        if (
            (not existing_vae and new_vae)
            or (existing_vae and not new_vae)
            or (existing_vae and new_vae and self.vae_name != new_vae)
        ):
            if not new_vae:
                self._vae_name = None  # type: ignore
                self._vae = None
                self.unload_pipeline("VAE resetting to default")
            else:
                self._vae_name = new_vae
                self._vae = self.get_vae(pretrained_path)
                if self.tensorrt_is_ready and "vae" in self.TENSORRT_STAGES:
                    self.unload_pipeline("VAE changing")
                elif hasattr(self, "_pipeline"):
                    logger.debug(f"Hot-swapping pipeline VAE to {new_vae}")
                    self._pipeline.vae = self._vae
                    if self.is_sdxl:
                        self._pipeline.register_to_config(
                            force_full_precision_vae = new_vae in ["xl", "stabilityai/sdxl-vae"] or (new_vae.endswith("sdxl_vae.safetensors") and "16" not in new_vae)
                        )

    @property
    def vae_name(self) -> Optional[str]:
        """
        Gets the name of the VAE, if one was set.
        """
        if not hasattr(self, "_vae_name"):
            self._vae_name = self.configuration.get("enfugue.vae.base", None)
        return self._vae_name
    
    @property
    def refiner_vae(self) -> Optional[AutoencoderKL]:
        """
        Gets the configured refiner VAE (or none.)
        """
        if not hasattr(self, "_refiner_vae"):
            self._refiner_vae = self.get_vae(self.refiner_vae_name)
        return self._refiner_vae

    @refiner_vae.setter
    def refiner_vae(
        self,
        new_vae: Optional[str],
    ) -> None:
        """
        Sets a new refiner vae.
        """
        pretrained_path = self.get_vae_path(new_vae)
        existing_vae = getattr(self, "_refiner_vae", None)

        if (
            (not existing_vae and new_vae)
            or (existing_vae and not new_vae)
            or (existing_vae and new_vae and self.refiner_vae_name != new_vae)
        ):
            if not new_vae:
                self._refiner_vae_name = None  # type: ignore
                self._refiner_vae = None
                self.unload_refiner("VAE resetting to default")
            else:
                self._refiner_vae_name = new_vae
                self._refiner_vae = self.get_vae(pretrained_path)
                if self.refiner_tensorrt_is_ready and "vae" in self.TENSORRT_STAGES:
                    self.unload_refiner("VAE changing")
                elif hasattr(self, "_refiner_pipeline"):
                    logger.debug(f"Hot-swapping refiner pipeline VAE to {new_vae}")
                    self._refiner_pipeline.vae = self._vae
                    if self.refiner_is_sdxl:
                        self._refiner_pipeline.register_to_config(
                            force_full_precision_vae = new_vae in ["xl", "stabilityai/sdxl-vae"] or (new_vae.endswith("sdxl_vae.safetensors") and "16" not in new_vae)
                        )

    @property
    def refiner_vae_name(self) -> Optional[str]:
        """
        Gets the name of the VAE, if one was set.
        """
        if not hasattr(self, "_refiner_vae_name"):
            self._refiner_vae_name = self.configuration.get("enfugue.vae.refiner", None)
        return self._refiner_vae_name
    
    @property
    def inpainter_vae(self) -> Optional[AutoencoderKL]:
        """
        Gets the configured inpainter VAE (or none.)
        """
        if not hasattr(self, "_inpainter_vae"):
            self._inpainter_vae = self.get_vae(self.inpainter_vae_name)
        return self._inpainter_vae

    @inpainter_vae.setter
    def inpainter_vae(
        self,
        new_vae: Optional[str],
    ) -> None:
        """
        Sets a new inpainter vae.
        """
        pretrained_path = self.get_vae_path(new_vae)
        existing_vae = getattr(self, "_inpainter_vae", None)

        if (
            (not existing_vae and new_vae)
            or (existing_vae and not new_vae)
            or (existing_vae and new_vae and self.inpainter_vae_name != new_vae)
        ):
            if not new_vae:
                self._inpainter_vae_name = None  # type: ignore
                self._inpainter_vae = None
                self.unload_inpainter("VAE resetting to default")
            else:
                self._inpainter_vae_name = new_vae
                self._inpainter_vae = self.get_vae(pretrained_path)
                if self.inpainter_tensorrt_is_ready and "vae" in self.TENSORRT_STAGES:
                    self.unload_inpainter("VAE changing")
                elif hasattr(self, "_inpainter_pipeline"):
                    logger.debug(f"Hot-swapping inpainter pipeline VAE to {new_vae}")
                    self._inpainter_pipeline.vae = self._vae
                    if self.inpainter_is_sdxl:
                        self._inpainter_pipeline.register_to_config(
                            force_full_precision_vae = new_vae in ["xl", "stabilityai/sdxl-vae"] or (new_vae.endswith("sdxl_vae.safetensors") and "16" not in new_vae)
                        )

    @property
    def inpainter_vae_name(self) -> Optional[str]:
        """
        Gets the name of the VAE, if one was set.
        """
        if not hasattr(self, "_inpainter_vae_name"):
            self._inpainter_vae_name = self.configuration.get("enfugue.vae.inpainter", None)
        return self._inpainter_vae_name

    @property
    def animator_vae(self) -> Optional[AutoencoderKL]:
        """
        Gets the configured animator VAE (or none.)
        """
        if not hasattr(self, "_animator_vae"):
            self._animator_vae = self.get_vae(self.animator_vae_name)
        return self._animator_vae

    @animator_vae.setter
    def animator_vae(
        self,
        new_vae: Optional[str],
    ) -> None:
        """
        Sets a new animator vae.
        """
        pretrained_path = self.get_vae_path(new_vae)
        existing_vae = getattr(self, "_animator_vae", None)

        if (
            (not existing_vae and new_vae)
            or (existing_vae and not new_vae)
            or (existing_vae and new_vae and self.animator_vae_name != new_vae)
        ):
            if not new_vae:
                self._animator_vae_name = None  # type: ignore
                self._animator_vae = None
                self.unload_animator("VAE resetting to default")
            else:
                self._animator_vae_name = new_vae
                self._animator_vae = self.get_vae(pretrained_path)
                if self.animator_tensorrt_is_ready and "vae" in self.TENSORRT_STAGES:
                    self.unload_animator("VAE changing")
                elif hasattr(self, "_animator_pipeline"):
                    logger.debug(f"Hot-swapping animator pipeline VAE to {new_vae}")
                    self._animator_pipeline.vae = self._vae
                    if self.animator_is_sdxl:
                        self._animator_pipeline.register_to_config(
                            force_full_precision_vae = new_vae in ["xl", "stabilityai/sdxl-vae"]
                        )

    @property
    def animator_vae_name(self) -> Optional[str]:
        """
        Gets the name of the VAE, if one was set.
        """
        if not hasattr(self, "_animator_vae_name"):
            self._animator_vae_name = self.configuration.get("enfugue.vae.animator", None)
        return self._animator_vae_name

    @property
    def size(self) -> int:
        """
        Gets the base engine size in pixels when chunking (default always.)
        """
        if not hasattr(self, "_size"):
            return int(self.configuration.get("enfugue.size", 1024 if self.is_sdxl else 512))
        return self._size

    @size.setter
    def size(self, new_size: int) -> None:
        """
        Sets the base engine size in pixels.
        """
        if hasattr(self, "_size") and self._size != new_size:
            if self.tensorrt_is_ready:
                self.unload_pipeline("engine size changing")
            elif hasattr(self, "_pipeline"):
                logger.debug("Setting pipeline engine size in-place.")
                self._pipeline.engine_size = new_size
        self._size = new_size

    @property
    def refiner_size(self) -> int:
        """
        Gets the refiner engine size in pixels when chunking (default always.)
        """
        if not hasattr(self, "_refiner_size"):
            if self.is_sdxl and not self.refiner_is_sdxl:
                return 512
            elif not self.is_sdxl and self.refiner_is_sdxl:
                return 1024
            return self.size
        return self._refiner_size

    @refiner_size.setter
    def refiner_size(self, new_refiner_size: Optional[int]) -> None:
        """
        Sets the refiner engine size in pixels.
        """
        if new_refiner_size is None:
            if hasattr(self, "_refiner_size"):
                if self._refiner_size != self.size and self.refiner_tensorrt_is_ready:
                    self.unload_refiner("engine size changing")
                elif hasattr(self, "_refiner_pipeline"):
                    logger.debug("Setting refiner engine size in-place.")
                    self._refiner_pipeline.engine_size = self.size
                delattr(self, "_refiner_size")
        elif hasattr(self, "_refiner_size") and self._refiner_size != new_refiner_size:
            if self.refiner_tensorrt_is_ready:
                self.unload_refiner("engine size changing")
            elif hasattr(self, "_refiner_pipeline"):
                logger.debug("Setting refiner engine size in-place.")
                self._refiner_pipeline.engine_size = new_refiner_size
        if new_refiner_size is not None:
            self._refiner_size = new_refiner_size

    @property
    def inpainter_size(self) -> int:
        """
        Gets the inpainter engine size in pixels when chunking (default always.)
        """
        if not hasattr(self, "_inpainter_size"):
            if self.inpainter:
                return 1024 if self.inpainter_is_sdxl else 512
            return self.size
        return self._inpainter_size

    @inpainter_size.setter
    def inpainter_size(self, new_inpainter_size: Optional[int]) -> None:
        """
        Sets the inpainter engine size in pixels.
        """
        if new_inpainter_size is None:
            if hasattr(self, "_inpainter_size"):
                if self._inpainter_size != self.size and self.inpainter_tensorrt_is_ready:
                    self.unload_inpainter("engine size changing")
                elif hasattr(self, "_inpainter_pipeline"):
                    logger.debug("Setting inpainter engine size in-place.")
                    self._inpainter_pipeline.engine_size = self.size
                delattr(self, "_inpainter_size")
        elif hasattr(self, "_inpainter_size") and self._inpainter_size != new_inpainter_size:
            if self.inpainter_tensorrt_is_ready:
                self.unload_inpainter("engine size changing")
            elif hasattr(self, "_inpainter_pipeline"):
                logger.debug("Setting inpainter engine size in-place.")
                self._inpainter_pipeline.engine_size = new_inpainter_size
        if new_inpainter_size is not None:
            self._inpainter_size = new_inpainter_size

    @property
    def animator_size(self) -> int:
        """
        Gets the animator engine size in pixels when chunking (default always.)
        """
        if not hasattr(self, "_animator_size"):
            if self.animator:
                return 1024 if self.animator_is_sdxl else 512
            return self.size
        return self._animator_size

    @animator_size.setter
    def animator_size(self, new_animator_size: Optional[int]) -> None:
        """
        Sets the animator engine size in pixels.
        """
        if new_animator_size is None:
            if hasattr(self, "_animator_size"):
                if self._animator_size != self.size and self.animator_tensorrt_is_ready:
                    self.unload_animator("engine size changing")
                elif hasattr(self, "_animator_pipeline"):
                    logger.debug("Setting animator engine size in-place.")
                    self._animator_pipeline.engine_size = self.size
                delattr(self, "_animator_size")
        elif hasattr(self, "_animator_size") and self._animator_size != new_animator_size:
            if self.animator_tensorrt_is_ready:
                self.unload_animator("engine size changing")
            elif hasattr(self, "_animator_pipeline"):
                logger.debug("Setting animator engine size in-place.")
                self._animator_pipeline.engine_size = new_animator_size
        if new_animator_size is not None:
            self._animator_size = new_animator_size
    
    @property
    def temporal_size(self) -> int:
        """
        Gets the animator temporal engine size in frames when chunking (default always.)
        """
        if not hasattr(self, "_temporal_size"):
            self._temporal_size = self.configuration.get("enfugue.frames", DiffusionPipelineManager.DEFAULT_TEMPORAL_SIZE)
        return self._temporal_size

    @temporal_size.setter
    def temporal_size(self, new_temporal_size: Optional[int]) -> None:
        """
        Sets the animator engine size in pixels.
        """
        if new_temporal_size is None:
            if hasattr(self, "_temporal_size"):
                if self._temporal_size != self.temporal_size and self.tensorrt_is_ready:
                    self.unload_animator("engine temporal size changing")
                elif hasattr(self, "_animator_pipeline"):
                    logger.debug("Setting animator engine size in-place.")
                    self._animator_pipeline.temporal_engine_size = new_temporal_size # type: ignore[assignment]
                delattr(self, "_temporal_size")
        elif hasattr(self, "_temporal_size") and self._temporal_size != new_temporal_size:
            if self.tensorrt_is_ready:
                self.unload_animator("engine size changing")
            elif hasattr(self, "_animator_pipeline"):
                logger.debug("Setting animator temporal engine size in-place.")
                self._animator_pipeline.temporal_engine_size = new_temporal_size
        if new_temporal_size is not None:
            self._temporal_size = new_temporal_size

    @property
    def chunking_size(self) -> int:
        """
        Gets the chunking size in pixels.
        """
        if not hasattr(self, "_chunking_size"):
            self._chunking_size = int(
                self.configuration.get("enfugue.chunk.size", DiffusionPipelineManager.DEFAULT_CHUNK)
            )
        return self._chunking_size

    @chunking_size.setter
    def chunking_size(self, new_chunking_size: int) -> None:
        """
        Sets the new chunking size. This doesn't require a restart.
        """
        self._chunking_size = new_chunking_size

    @property
    def temporal_chunking_size(self) -> Optional[int]:
        """
        Gets the chunking size in pixels.
        """
        if not hasattr(self, "_temporal_chunking_size"):
            self._temporal_chunking_size = int(
                self.configuration.get("enfugue.temporal.size", DiffusionPipelineManager.DEFAULT_TEMPORAL_CHUNK)
            )
        return self._temporal_chunking_size

    @temporal_chunking_size.setter
    def temporal_chunking_size(self, new_temporal_chunking_size: Optional[int]) -> None:
        """
        Sets the new chunking size. This doesn't require a restart.
        """
        self._temporal_chunking_size = new_temporal_chunking_size # type: ignore[assignment]
        if hasattr(self, "_animator_pipeline"):
            self._animator_pipeline.temporal_chunking_size = new_temporal_chunking_size # type: ignore[assignment]

    @property
    def engine_root(self) -> str:
        """
        Gets the root of the engine.
        """
        path = self.configuration.get("enfugue.engine.root", "~/.cache/enfugue")
        if path.startswith("~"):
            path = os.path.expanduser(path)
        path = os.path.realpath(path)
        check_make_directory(path)
        return path

    @property
    def engine_cache_dir(self) -> str:
        """
        Gets the cache for diffusers-downloaded configuration files, base models, etc.
        """
        path = self.configuration.get("enfugue.engine.cache", "~/.cache/enfugue/cache")
        if path.startswith("~"):
            path = os.path.expanduser(path)
        path = os.path.realpath(path)
        check_make_directory(path)
        return path

    @property
    def engine_checkpoints_dir(self) -> str:
        """
        Gets where checkpoints are downloaded in.
        """
        path = self.configuration.get("enfugue.engine.checkpoint", "~/.cache/enfugue/checkpoint")
        if path.startswith("~"):
            path = os.path.expanduser(path)
        path = os.path.realpath(path)
        check_make_directory(path)
        return path

    @property
    def engine_other_dir(self) -> str:
        """
        Gets where any other weights are download in
        """
        path = self.configuration.get("enfugue.engine.other", "~/.cache/enfugue/other")
        if path.startswith("~"):
            path = os.path.expanduser(path)
        path = os.path.realpath(path)
        check_make_directory(path)
        return path

    @property
    def engine_lora_dir(self) -> str:
        """
        Gets where lora are downloaded in.
        """
        path = self.configuration.get("enfugue.engine.lora", "~/.cache/enfugue/lora")
        if path.startswith("~"):
            path = os.path.expanduser(path)
        path = os.path.realpath(path)
        check_make_directory(path)
        return path

    @property
    def engine_lycoris_dir(self) -> str:
        """
        Gets where lycoris are downloaded in.
        """
        path = self.configuration.get("enfugue.engine.lycoris", "~/.cache/enfugue/lycoris")
        if path.startswith("~"):
            path = os.path.expanduser(path)
        path = os.path.realpath(path)
        check_make_directory(path)
        return path

    @property
    def engine_inversion_dir(self) -> str:
        """
        Gets where inversion are downloaded to.
        """
        path = self.configuration.get("enfugue.engine.inversion", "~/.cache/enfugue/inversion")
        if path.startswith("~"):
            path = os.path.expanduser(path)
        path = os.path.realpath(path)
        check_make_directory(path)
        return path

    @property
    def engine_tensorrt_dir(self) -> str:
        """
        Gets where TensorRT engines are built.
        """
        path = self.configuration.get("enfugue.engine.tensorrt", "~/.cache/enfugue/tensorrt")
        if path.startswith("~"):
            path = os.path.expanduser(path)
        path = os.path.realpath(path)
        check_make_directory(path)
        return path

    @property
    def model_tensorrt_dir(self) -> str:
        """
        Gets where tensorrt engines will be built per model.
        """
        path = os.path.join(self.engine_tensorrt_dir, self.model_name)
        check_make_directory(path)
        return path

    @property
    def refiner_tensorrt_dir(self) -> str:
        """
        Gets where tensorrt engines will be built per refiner.
        """
        if not self.refiner_name:
            raise ValueError("No refiner set")
        path = os.path.join(self.engine_tensorrt_dir, self.refiner_name)
        check_make_directory(path)
        return path

    @property
    def inpainter_tensorrt_dir(self) -> str:
        """
        Gets where tensorrt engines will be built per inpainter.
        """
        if not self.inpainter_name:
            raise ValueError("No inpainter set")
        path = os.path.join(self.engine_tensorrt_dir, self.inpainter_name)
        check_make_directory(path)
        return path

    @property
    def animator_tensorrt_dir(self) -> str:
        """
        Gets where tensorrt engines will be built per animator.
        """
        if not self.animator_name:
            raise ValueError("No animator set")
        path = os.path.join(self.engine_tensorrt_dir, self.animator_name)
        check_make_directory(path)
        return path

    @property
    def engine_diffusers_dir(self) -> str:
        """
        Gets where diffusers caches are saved.
        """
        path = self.configuration.get("enfugue.engine.diffusers", "~/.cache/enfugue/diffusers")
        if path.startswith("~"):
            path = os.path.expanduser(path)
        path = os.path.realpath(path)
        check_make_directory(path)
        return path

    @property
    def model_diffusers_dir(self) -> str:
        """
        Gets where the diffusers cache will be for the current model.
        """
        path = os.path.join(self.engine_diffusers_dir, self.model_name)
        check_make_directory(path)
        return path

    @property
    def refiner_diffusers_dir(self) -> str:
        """
        Gets where the diffusers cache will be for the current refiner.
        """
        if not self.refiner_name:
            raise ValueError("No refiner set")
        path = os.path.join(self.engine_diffusers_dir, self.refiner_name)
        check_make_directory(path)
        return path

    @property
    def inpainter_diffusers_dir(self) -> str:
        """
        Gets where the diffusers cache will be for the current inpainter.
        """
        if not self.inpainter_name:
            raise ValueError("No inpainter set")
        path = os.path.join(self.engine_diffusers_dir, self.inpainter_name)
        check_make_directory(path)
        return path

    @property
    def animator_diffusers_dir(self) -> str:
        """
        Gets where the diffusers cache will be for the current animator.
        """
        if not self.animator_name:
            raise ValueError("No animator set")
        path = os.path.join(self.engine_diffusers_dir, self.animator_name)
        check_make_directory(path)
        return path

    @property
    def engine_onnx_dir(self) -> str:
        """
        Gets where ONNX models are built (when using DirectML)
        """
        path = self.configuration.get("enfugue.engine.onnx", "~/.cache/enfugue/onnx")
        if path.startswith("~"):
            path = os.path.expanduser(path)
        path = os.path.realpath(path)
        check_make_directory(path)
        return path

    @property
    def model_onnx_dir(self) -> str:
        """
        Gets where the onnx cache will be for the current model.
        """
        path = os.path.join(self.engine_onnx_dir, self.model_name)
        check_make_directory(path)
        return path

    @property
    def refiner_onnx_dir(self) -> str:
        """
        Gets where the onnx cache will be for the current refiner.
        """
        if not self.refiner_name:
            raise ValueError("No refiner set")
        path = os.path.join(self.engine_onnx_dir, self.refiner_name)
        check_make_directory(path)
        return path

    @property
    def inpainter_onnx_dir(self) -> str:
        """
        Gets where the onnx cache will be for the current inpainter.
        """
        if not self.inpainter_name:
            raise ValueError("No inpainter set")
        path = os.path.join(self.engine_onnx_dir, self.inpainter_name)
        check_make_directory(path)
        return path

    @property
    def animator_onnx_dir(self) -> str:
        """
        Gets where the onnx cache will be for the current animator.
        """
        if not self.animator_name:
            raise ValueError("No animator set")
        path = os.path.join(self.engine_onnx_dir, self.animator_name)
        check_make_directory(path)
        return path

    @staticmethod
    def get_clip_key(
        size: int, lora: List[Tuple[str, float]], lycoris: List[Tuple[str, float]], inversion: List[str], **kwargs: Any
    ) -> str:
        """
        Uses hashlib to generate the unique key for the CLIP engine.
        CLIP must be rebuilt for each:
            1. Model
            2. Dimension
            3. LoRA
            4. LyCORIS
            5. Textual Inversion
        """
        return md5(
            "-".join(
                [
                    str(size),
                    ":".join(
                        "=".join([str(part) for part in lora_weight])
                        for lora_weight in sorted(lora, key=lambda lora_part: lora_part[0])
                    ),
                    ":".join(
                        "=".join([str(part) for part in lycoris_weight])
                        for lycoris_weight in sorted(lycoris, key=lambda lycoris_part: lycoris_part[0])
                    ),
                    ":".join(sorted(inversion)),
                ]
            ).encode("utf-8")
        ).hexdigest()

    @property
    def model_clip_key(self) -> str:
        """
        Gets the CLIP key for the current configuration.
        """
        return DiffusionPipelineManager.get_clip_key(
            size=self.size,
            lora=self.lora_names_weights,
            lycoris=self.lycoris_names_weights,
            inversion=self.inversion_names,
        )

    @property
    def model_tensorrt_clip_dir(self) -> str:
        """
        Gets where the tensorrt CLIP engine will be stored.
        """
        path = os.path.join(self.model_tensorrt_dir, "clip", self.model_clip_key)
        check_make_directory(path)
        metadata_path = os.path.join(path, "metadata.json")
        if not os.path.exists(metadata_path):
            self.write_model_metadata(metadata_path)
        return path

    @property
    def model_onnx_clip_dir(self) -> str:
        """
        Gets where the onnx CLIP engine will be stored.
        """
        path = os.path.join(self.model_onnx_dir, "clip", self.model_clip_key)
        check_make_directory(path)
        metadata_path = os.path.join(path, "metadata.json")
        if not os.path.exists(metadata_path):
            self.write_model_metadata(metadata_path)
        return path

    @property
    def refiner_clip_key(self) -> str:
        """
        Gets the CLIP key for the current configuration.
        """
        return DiffusionPipelineManager.get_clip_key(
            size=self.refiner_size,
            lora=[],
            lycoris=[],
            inversion=[]
        )

    @property
    def refiner_tensorrt_clip_dir(self) -> str:
        """
        Gets where the tensorrt CLIP engine will be stored.
        """
        path = os.path.join(self.refiner_tensorrt_dir, "clip", self.refiner_clip_key)
        check_make_directory(path)
        metadata_path = os.path.join(path, "metadata.json")
        if not os.path.exists(metadata_path):
            self.write_model_metadata(metadata_path)
        return path

    @property
    def refiner_onnx_clip_dir(self) -> str:
        """
        Gets where the onnx CLIP engine will be stored.
        """
        path = os.path.join(self.refiner_onnx_dir, "clip", self.refiner_clip_key)
        check_make_directory(path)
        metadata_path = os.path.join(path, "metadata.json")
        if not os.path.exists(metadata_path):
            self.write_model_metadata(metadata_path)
        return path

    @property
    def inpainter_clip_key(self) -> str:
        """
        Gets the CLIP key for the current configuration.
        """
        return DiffusionPipelineManager.get_clip_key(
            size=self.inpainter_size,
            lora=[],
            lycoris=[],
            inversion=[]
        )

    @property
    def inpainter_tensorrt_clip_dir(self) -> str:
        """
        Gets where the tensorrt CLIP engine will be stored.
        """
        path = os.path.join(self.inpainter_tensorrt_dir, "clip", self.inpainter_clip_key)
        check_make_directory(path)
        metadata_path = os.path.join(path, "metadata.json")
        if not os.path.exists(metadata_path):
            self.write_model_metadata(metadata_path)
        return path

    @property
    def inpainter_onnx_clip_dir(self) -> str:
        """
        Gets where the onnx CLIP engine will be stored.
        """
        path = os.path.join(self.inpainter_onnx_dir, "clip", self.inpainter_clip_key)
        check_make_directory(path)
        metadata_path = os.path.join(path, "metadata.json")
        if not os.path.exists(metadata_path):
            self.write_model_metadata(metadata_path)
        return path

    @property
    def animator_clip_key(self) -> str:
        """
        Gets the CLIP key for the current configuration.
        """
        return DiffusionPipelineManager.get_clip_key(
            size=self.animator_size,
            lora=[],
            lycoris=[],
            inversion=[]
        )

    @property
    def animator_tensorrt_clip_dir(self) -> str:
        """
        Gets where the tensorrt CLIP engine will be stored.
        """
        path = os.path.join(self.animator_tensorrt_dir, "clip", self.animator_clip_key)
        check_make_directory(path)
        metadata_path = os.path.join(path, "metadata.json")
        if not os.path.exists(metadata_path):
            self.write_model_metadata(metadata_path)
        return path

    @property
    def animator_onnx_clip_dir(self) -> str:
        """
        Gets where the onnx CLIP engine will be stored.
        """
        path = os.path.join(self.animator_onnx_dir, "clip", self.animator_clip_key)
        check_make_directory(path)
        metadata_path = os.path.join(path, "metadata.json")
        if not os.path.exists(metadata_path):
            self.write_model_metadata(metadata_path)
        return path

    @staticmethod
    def get_unet_key(
        size: int,
        lora: List[Tuple[str, float]],
        lycoris: List[Tuple[str, float]],
        inversion: List[str],
        **kwargs: Any,
    ) -> str:
        """
        Uses hashlib to generate the unique key for the UNET engine.
        UNET must be rebuilt for each:
            1. Model
            2. Dimension
            3. LoRA
            4. LyCORIS
            5. Textual Inversion
        """
        return md5(
            "-".join(
                [
                    str(size),
                    ":".join(
                        "=".join([str(part) for part in lora_weight])
                        for lora_weight in sorted(lora, key=lambda lora_part: lora_part[0])
                    ),
                    ":".join(
                        "=".join([str(part) for part in lycoris_weight])
                        for lycoris_weight in sorted(lycoris, key=lambda lycoris_part: lycoris_part[0])
                    ),
                    ":".join(sorted(inversion)),
                ]
            ).encode("utf-8")
        ).hexdigest()

    @property
    def model_unet_key(self) -> str:
        """
        Gets the UNET key for the current configuration.
        """
        return DiffusionPipelineManager.get_unet_key(
            size=self.size,
            lora=self.lora_names_weights,
            lycoris=self.lycoris_names_weights,
            inversion=self.inversion_names,
        )

    @property
    def model_tensorrt_unet_dir(self) -> str:
        """
        Gets where the tensorrt UNET engine will be stored.
        """
        path = os.path.join(self.model_tensorrt_dir, "unet", self.model_unet_key)
        check_make_directory(path)
        metadata_path = os.path.join(path, "metadata.json")
        if not os.path.exists(metadata_path):
            self.write_model_metadata(metadata_path)
        return path

    @property
    def model_onnx_unet_dir(self) -> str:
        """
        Gets where the onnx UNET engine will be stored.
        """
        path = os.path.join(self.model_onnx_dir, "unet", self.model_unet_key)
        check_make_directory(path)
        metadata_path = os.path.join(path, "metadata.json")
        if not os.path.exists(metadata_path):
            self.write_model_metadata(metadata_path)
        return path

    @property
    def refiner_unet_key(self) -> str:
        """
        Gets the UNET key for the current configuration.
        """
        return DiffusionPipelineManager.get_unet_key(
            size=self.refiner_size,
            lora=[],
            lycoris=[],
            inversion=[]
        )

    @property
    def refiner_tensorrt_unet_dir(self) -> str:
        """
        Gets where the tensorrt UNET engine will be stored for the refiner.
        """
        path = os.path.join(self.refiner_tensorrt_dir, "unet", self.refiner_unet_key)
        check_make_directory(path)
        metadata_path = os.path.join(path, "metadata.json")
        if not os.path.exists(metadata_path):
            self.write_model_metadata(metadata_path)
        return path

    @property
    def refiner_onnx_unet_dir(self) -> str:
        """
        Gets where the onnx UNET engine will be stored for the refiner.
        """
        path = os.path.join(self.refiner_onnx_dir, "unet", self.refiner_unet_key)
        check_make_directory(path)
        metadata_path = os.path.join(path, "metadata.json")
        if not os.path.exists(metadata_path):
            self.write_model_metadata(metadata_path)
        return path

    @property
    def inpainter_unet_key(self) -> str:
        """
        Gets the UNET key for the current configuration.
        """
        return DiffusionPipelineManager.get_unet_key(
            size=self.inpainter_size,
            lora=[],
            lycoris=[],
            inversion=[]
        )

    @property
    def inpainter_tensorrt_unet_dir(self) -> str:
        """
        Gets where the tensorrt UNET engine will be stored for the inpainter.
        """
        path = os.path.join(self.inpainter_tensorrt_dir, "unet", self.inpainter_unet_key)
        check_make_directory(path)
        metadata_path = os.path.join(path, "metadata.json")
        if not os.path.exists(metadata_path):
            self.write_model_metadata(metadata_path)
        return path

    @property
    def inpainter_onnx_unet_dir(self) -> str:
        """
        Gets where the onnx UNET engine will be stored for the inpainter.
        """
        path = os.path.join(self.inpainter_onnx_dir, "unet", self.inpainter_unet_key)
        check_make_directory(path)
        metadata_path = os.path.join(path, "metadata.json")
        if not os.path.exists(metadata_path):
            self.write_model_metadata(metadata_path)
        return path

    @property
    def animator_unet_key(self) -> str:
        """
        Gets the UNET key for the current configuration.
        """
        return DiffusionPipelineManager.get_unet_key(
            size=self.animator_size,
            lora=[],
            lycoris=[],
            inversion=[]
        )

    @property
    def animator_tensorrt_unet_dir(self) -> str:
        """
        Gets where the tensorrt UNET engine will be stored for the animator.
        """
        path = os.path.join(self.animator_tensorrt_dir, "unet", self.animator_unet_key)
        check_make_directory(path)
        metadata_path = os.path.join(path, "metadata.json")
        if not os.path.exists(metadata_path):
            self.write_model_metadata(metadata_path)
        return path

    @property
    def animator_onnx_unet_dir(self) -> str:
        """
        Gets where the onnx UNET engine will be stored for the animator.
        """
        path = os.path.join(self.animator_onnx_dir, "unet", self.animator_unet_key)
        check_make_directory(path)
        metadata_path = os.path.join(path, "metadata.json")
        if not os.path.exists(metadata_path):
            self.write_model_metadata(metadata_path)
        return path

    @staticmethod
    def get_controlled_unet_key(
        size: int,
        lora: List[Tuple[str, float]],
        lycoris: List[Tuple[str, float]],
        inversion: List[str],
        **kwargs: Any,
    ) -> str:
        """
        Uses hashlib to generate the unique key for the UNET engine with controlnet blocks.
        ControlledUNET must be rebuilt for each:
            1. Model
            2. Dimension
            3. LoRA
            4. LyCORIS
            5. Textual Inversion
        """
        return md5(
            "-".join(
                [
                    str(size),
                    ":".join(
                        "=".join([str(part) for part in lora_weight])
                        for lora_weight in sorted(lora, key=lambda lora_part: lora_part[0])
                    ),
                    ":".join(
                        "=".join([str(part) for part in lycoris_weight])
                        for lycoris_weight in sorted(lycoris, key=lambda lycoris_part: lycoris_part[0])
                    ),
                    ":".join(sorted(inversion)),
                ]
            ).encode("utf-8")
        ).hexdigest()

    @property
    def model_controlled_unet_key(self) -> str:
        """
        Gets the UNET key for the current configuration.
        """
        return DiffusionPipelineManager.get_controlled_unet_key(
            size=self.size,
            lora=self.lora_names_weights,
            lycoris=self.lycoris_names_weights,
            inversion=self.inversion_names,
        )

    @property
    def model_tensorrt_controlled_unet_dir(self) -> str:
        """
        Gets where the tensorrt Controlled UNet engine will be stored.
        """
        path = os.path.join(self.model_tensorrt_dir, "controlledunet", self.model_controlled_unet_key)
        check_make_directory(path)
        metadata_path = os.path.join(path, "metadata.json")
        if not os.path.exists(metadata_path):
            self.write_model_metadata(metadata_path)
        return path

    @property
    def model_onnx_controlled_unet_dir(self) -> str:
        """
        Gets where the onnx Controlled UNet engine will be stored.
        """
        path = os.path.join(self.model_onnx_dir, "controlledunet", self.model_controlled_unet_key)
        check_make_directory(path)
        metadata_path = os.path.join(path, "metadata.json")
        if not os.path.exists(metadata_path):
            self.write_model_metadata(metadata_path)
        return path

    @property
    def refiner_controlled_unet_key(self) -> str:
        """
        Gets the UNET key for the current configuration.
        """
        return DiffusionPipelineManager.get_controlled_unet_key(
            size=self.refiner_size,
            lora=[],
            lycoris=[],
            inversion=[]
        )

    @property
    def refiner_tensorrt_controlled_unet_dir(self) -> str:
        """
        Gets where the tensorrt Controlled UNet engine will be stored for the refiner.
        TODO: determine if this should exist.
        """
        path = os.path.join(self.refiner_tensorrt_dir, "controlledunet", self.refiner_controlled_unet_key)
        check_make_directory(path)
        metadata_path = os.path.join(path, "metadata.json")
        if not os.path.exists(metadata_path):
            self.write_model_metadata(metadata_path)
        return path

    @property
    def refiner_onnx_controlled_unet_dir(self) -> str:
        """
        Gets where the onnx Controlled UNet engine will be stored for the refiner.
        TODO: determine if this should exist.
        """
        path = os.path.join(self.refiner_onnx_dir, "controlledunet", self.refiner_controlled_unet_key)
        check_make_directory(path)
        metadata_path = os.path.join(path, "metadata.json")
        if not os.path.exists(metadata_path):
            self.write_model_metadata(metadata_path)
        return path

    @property
    def inpainter_controlled_unet_key(self) -> str:
        """
        Gets the UNET key for the current configuration.
        """
        return DiffusionPipelineManager.get_controlled_unet_key(
            size=self.inpainter_size,
            lora=[],
            lycoris=[],
            inversion=[]
        )

    @property
    def inpainter_tensorrt_controlled_unet_dir(self) -> str:
        """
        Gets where the tensorrt Controlled UNet engine will be stored for the inpainter.
        TODO: determine if this should exist.
        """
        path = os.path.join(self.inpainter_tensorrt_dir, "controlledunet", self.inpainter_controlled_unet_key)
        check_make_directory(path)
        metadata_path = os.path.join(path, "metadata.json")
        if not os.path.exists(metadata_path):
            self.write_model_metadata(metadata_path)
        return path

    @property
    def inpainter_onnx_controlled_unet_dir(self) -> str:
        """
        Gets where the onnx Controlled UNet engine will be stored for the inpainter.
        TODO: determine if this should exist.
        """
        path = os.path.join(self.inpainter_onnx_dir, "controlledunet", self.inpainter_controlled_unet_key)
        check_make_directory(path)
        metadata_path = os.path.join(path, "metadata.json")
        if not os.path.exists(metadata_path):
            self.write_model_metadata(metadata_path)
        return path

    @property
    def animator_controlled_unet_key(self) -> str:
        """
        Gets the UNET key for the current configuration.
        """
        return DiffusionPipelineManager.get_controlled_unet_key(
            size=self.animator_size,
            lora=[],
            lycoris=[],
            inversion=[]
        )

    @property
    def animator_tensorrt_controlled_unet_dir(self) -> str:
        """
        Gets where the tensorrt Controlled UNet engine will be stored for the animator.
        TODO: determine if this should exist.
        """
        path = os.path.join(self.animator_tensorrt_dir, "controlledunet", self.animator_controlled_unet_key)
        check_make_directory(path)
        metadata_path = os.path.join(path, "metadata.json")
        if not os.path.exists(metadata_path):
            self.write_model_metadata(metadata_path)
        return path

    @property
    def animator_onnx_controlled_unet_dir(self) -> str:
        """
        Gets where the onnx Controlled UNet engine will be stored for the animator.
        TODO: determine if this should exist.
        """
        path = os.path.join(self.animator_onnx_dir, "controlledunet", self.animator_controlled_unet_key)
        check_make_directory(path)
        metadata_path = os.path.join(path, "metadata.json")
        if not os.path.exists(metadata_path):
            self.write_model_metadata(metadata_path)
        return path

    @staticmethod
    def get_vae_key(size: int, **kwargs: Any) -> str:
        """
        Uses hashlib to generate the unique key for the VAE engine.
        VAE must be rebuilt for each:
            1. Model
            2. Dimension
        """
        return md5(str(size).encode("utf-8")).hexdigest()

    @property
    def model_vae_key(self) -> str:
        """
        Gets the UNET key for the current configuration.
        """
        return DiffusionPipelineManager.get_vae_key(size=self.size)

    @property
    def model_tensorrt_vae_dir(self) -> str:
        """
        Gets where the tensorrt VAE engine will be stored.
        """
        path = os.path.join(self.model_tensorrt_dir, "vae", self.model_vae_key)
        check_make_directory(path)
        metadata_path = os.path.join(path, "metadata.json")
        if not os.path.exists(metadata_path):
            self.write_model_metadata(metadata_path)
        return path

    @property
    def model_onnx_vae_dir(self) -> str:
        """
        Gets where the onnx VAE engine will be stored.
        """
        path = os.path.join(self.model_onnx_dir, "vae", self.model_vae_key)
        check_make_directory(path)
        metadata_path = os.path.join(path, "metadata.json")
        if not os.path.exists(metadata_path):
            self.write_model_metadata(metadata_path)
        return path

    @property
    def refiner_vae_key(self) -> str:
        """
        Gets the UNET key for the current configuration.
        """
        return DiffusionPipelineManager.get_vae_key(size=self.refiner_size)

    @property
    def refiner_tensorrt_vae_dir(self) -> str:
        """
        Gets where the tensorrt VAE engine will be stored for the refiner.
        """
        path = os.path.join(self.refiner_tensorrt_dir, "vae", self.refiner_vae_key)
        check_make_directory(path)
        metadata_path = os.path.join(path, "metadata.json")
        if not os.path.exists(metadata_path):
            self.write_model_metadata(metadata_path)
        return path

    @property
    def refiner_onnx_vae_dir(self) -> str:
        """
        Gets where the onnx VAE engine will be stored for the refiner.
        """
        path = os.path.join(self.refiner_onnx_dir, "vae", self.refiner_vae_key)
        check_make_directory(path)
        metadata_path = os.path.join(path, "metadata.json")
        if not os.path.exists(metadata_path):
            self.write_model_metadata(metadata_path)
        return path

    @property
    def inpainter_vae_key(self) -> str:
        """
        Gets the UNET key for the current configuration.
        """
        return DiffusionPipelineManager.get_vae_key(size=self.inpainter_size)

    @property
    def inpainter_tensorrt_vae_dir(self) -> str:
        """
        Gets where the tensorrt VAE engine will be stored for the inpainter.
        """
        path = os.path.join(self.inpainter_tensorrt_dir, "vae", self.inpainter_vae_key)
        check_make_directory(path)
        metadata_path = os.path.join(path, "metadata.json")
        if not os.path.exists(metadata_path):
            self.write_model_metadata(metadata_path)
        return path

    @property
    def inpainter_onnx_vae_dir(self) -> str:
        """
        Gets where the onnx VAE engine will be stored for the inpainter.
        """
        path = os.path.join(self.inpainter_onnx_dir, "vae", self.inpainter_vae_key)
        check_make_directory(path)
        metadata_path = os.path.join(path, "metadata.json")
        if not os.path.exists(metadata_path):
            self.write_model_metadata(metadata_path)
        return path

    @property
    def animator_vae_key(self) -> str:
        """
        Gets the UNET key for the current configuration.
        """
        return DiffusionPipelineManager.get_vae_key(size=self.animator_size)

    @property
    def animator_tensorrt_vae_dir(self) -> str:
        """
        Gets where the tensorrt VAE engine will be stored for the animator.
        """
        path = os.path.join(self.animator_tensorrt_dir, "vae", self.animator_vae_key)
        check_make_directory(path)
        metadata_path = os.path.join(path, "metadata.json")
        if not os.path.exists(metadata_path):
            self.write_model_metadata(metadata_path)
        return path

    @property
    def animator_onnx_vae_dir(self) -> str:
        """
        Gets where the onnx VAE engine will be stored for the animator.
        """
        path = os.path.join(self.animator_onnx_dir, "vae", self.animator_vae_key)
        check_make_directory(path)
        metadata_path = os.path.join(path, "metadata.json")
        if not os.path.exists(metadata_path):
            self.write_model_metadata(metadata_path)
        return path

    @property
    def tensorrt_is_supported(self) -> bool:
        """
        Tries to import tensorrt to see if it's supported.
        """
        if not hasattr(self, "_tensorrt_is_supported"):
            try:
                import tensorrt

                tensorrt.__version__  # quiet importchecker
                self._tensorrt_is_supported = True
            except Exception as ex:
                logger.info("TensorRT is disabled.")
                logger.debug("{0}: {1}".format(type(ex).__name__, ex))
                self._tensorrt_is_supported = False
        return self._tensorrt_is_supported

    @property
    def tensorrt_is_enabled(self) -> bool:
        """
        By default this is always enabled. This is independent from supported/ready.
        """
        if not hasattr(self, "_tensorrt_enabled"):
            self._tensorrt_enabled = True
        return self._tensorrt_enabled

    @tensorrt_is_enabled.setter
    def tensorrt_is_enabled(self, new_enabled: bool) -> None:
        """
        Disables or enables TensorRT.
        """
        if new_enabled != self.tensorrt_is_enabled and self.tensorrt_is_ready:
            self.unload_pipeline("TensorRT enabled or disabled")
        if new_enabled != self.tensorrt_is_enabled and self.inpainter_tensorrt_is_ready:
            self.unload_inpainter("TensorRT enabled or disabled")
        if new_enabled != self.tensorrt_is_enabled and self.animator_tensorrt_is_ready:
            self.unload_animator("TensorRT enabled or disabled")
        if new_enabled != self.tensorrt_is_enabled and self.refiner_tensorrt_is_ready:
            self.unload_refiner("TensorRT enabled or disabled")
        self._tensorrt_enabled = new_enabled

    @property
    def tensorrt_is_ready(self) -> bool:
        """
        Checks to determine if Tensor RT is ready based on the existence of engines.
        """
        if not self.tensorrt_is_supported:
            return False
        from enfugue.diffusion.rt.engine import Engine

        trt_ready = True
        if "vae" in self.TENSORRT_STAGES:
            trt_ready = trt_ready and os.path.exists(Engine.get_engine_path(self.model_tensorrt_vae_dir))
        if "clip" in self.TENSORRT_STAGES:
            trt_ready = trt_ready and os.path.exists(Engine.get_engine_path(self.model_tensorrt_clip_dir))
        if self.controlnets or self.TENSORRT_ALWAYS_USE_CONTROLLED_UNET:
            if "unet" in self.TENSORRT_STAGES:
                trt_ready = trt_ready and os.path.exists(
                    Engine.get_engine_path(self.model_tensorrt_controlled_unet_dir)
                )
        elif "unet" in self.TENSORRT_STAGES:
            trt_ready = trt_ready and os.path.exists(Engine.get_engine_path(self.model_tensorrt_unet_dir))
        return trt_ready

    @property
    def refiner_tensorrt_is_ready(self) -> bool:
        """
        Checks to determine if Tensor RT is ready based on the existence of engines for the refiner
        """
        if not self.tensorrt_is_supported:
            return False
        if self.refiner is None:
            return False
        from enfugue.diffusion.rt.engine import Engine

        trt_ready = True
        if "vae" in self.TENSORRT_STAGES:
            trt_ready = trt_ready and os.path.exists(Engine.get_engine_path(self.refiner_tensorrt_vae_dir))
        if "clip" in self.TENSORRT_STAGES:
            trt_ready = trt_ready and os.path.exists(Engine.get_engine_path(self.refiner_tensorrt_clip_dir))
        if self.refiner_controlnets or self.TENSORRT_ALWAYS_USE_CONTROLLED_UNET:
            if "unet" in self.TENSORRT_STAGES:
                trt_ready = trt_ready and os.path.exists(
                    Engine.get_engine_path(self.refiner_tensorrt_controlled_unet_dir)
                )
        elif "unet" in self.TENSORRT_STAGES:
            trt_ready = trt_ready and os.path.exists(Engine.get_engine_path(self.refiner_tensorrt_unet_dir))
        return trt_ready

    @property
    def inpainter_tensorrt_is_ready(self) -> bool:
        """
        Checks to determine if Tensor RT is ready based on the existence of engines for the inpainter
        """
        if not self.tensorrt_is_supported:
            return False
        if self.inpainter is None:
            return False
        from enfugue.diffusion.rt.engine import Engine

        trt_ready = True
        if "vae" in self.TENSORRT_STAGES:
            trt_ready = trt_ready and os.path.exists(Engine.get_engine_path(self.inpainter_tensorrt_vae_dir))
        if "clip" in self.TENSORRT_STAGES:
            trt_ready = trt_ready and os.path.exists(Engine.get_engine_path(self.inpainter_tensorrt_clip_dir))
        if self.inpainter_controlnets or self.TENSORRT_ALWAYS_USE_CONTROLLED_UNET:
            if "unet" in self.TENSORRT_STAGES:
                trt_ready = trt_ready and os.path.exists(
                    Engine.get_engine_path(self.inpainter_tensorrt_controlled_unet_dir)
                )
        elif "unet" in self.TENSORRT_STAGES:
            trt_ready = trt_ready and os.path.exists(Engine.get_engine_path(self.inpainter_tensorrt_unet_dir))
        return trt_ready

    @property
    def animator_tensorrt_is_ready(self) -> bool:
        """
        Checks to determine if Tensor RT is ready based on the existence of engines for the animator
        """
        if not self.tensorrt_is_supported:
            return False
        if self.animator is None:
            return False
        from enfugue.diffusion.rt.engine import Engine

        trt_ready = True
        if "vae" in self.TENSORRT_STAGES:
            trt_ready = trt_ready and os.path.exists(Engine.get_engine_path(self.animator_tensorrt_vae_dir))
        if "clip" in self.TENSORRT_STAGES:
            trt_ready = trt_ready and os.path.exists(Engine.get_engine_path(self.animator_tensorrt_clip_dir))
        if self.animator_controlnets or self.TENSORRT_ALWAYS_USE_CONTROLLED_UNET:
            if "unet" in self.TENSORRT_STAGES:
                trt_ready = trt_ready and os.path.exists(
                    Engine.get_engine_path(self.animator_tensorrt_controlled_unet_dir)
                )
        elif "unet" in self.TENSORRT_STAGES:
            trt_ready = trt_ready and os.path.exists(Engine.get_engine_path(self.animator_tensorrt_unet_dir))
        return trt_ready

    @property
    def build_tensorrt(self) -> bool:
        """
        Checks to see if TensorRT should be built based on configuration.
        """
        if not hasattr(self, "_build_tensorrt"):
            if not self.tensorrt_is_supported:
                self._build_tensorrt = False
            else:
                self._build_tensorrt = self.configuration.get("enfugue.tensorrt", False)
        return self._build_tensorrt

    @build_tensorrt.setter
    def build_tensorrt(self, new_build: bool) -> None:
        """
        Changes whether or not TensorRT engines should be built when absent
        """
        self._build_tensorrt = new_build
        if not self.tensorrt_is_ready and self.tensorrt_is_supported:
            self.unload_pipeline("preparing for TensorRT build")
        if not self.inpainter_tensorrt_is_ready and self.tensorrt_is_supported:
            self.unload_inpainter("preparing for TensorRT build")
        if not self.animator_tensorrt_is_ready and self.tensorrt_is_supported:
            self.unload_animator("preparing for TensorRT build")
        if not self.refiner_tensorrt_is_ready and self.tensorrt_is_supported:
            self.unload_refiner("preparing for TensorRT build")

    @property
    def use_tensorrt(self) -> bool:
        """
        Gets the ultimate decision on whether the tensorrt pipeline should be used.
        """
        return (self.tensorrt_is_ready or self.build_tensorrt) and self.tensorrt_is_enabled

    @property
    def refiner_use_tensorrt(self) -> bool:
        """
        Gets the ultimate decision on whether the tensorrt pipeline should be used for the refiner.
        """
        return (self.refiner_tensorrt_is_ready or self.build_tensorrt) and self.tensorrt_is_enabled

    @property
    def inpainter_use_tensorrt(self) -> bool:
        """
        Gets the ultimate decision on whether the tensorrt pipeline should be used for the inpainter.
        """
        return (self.inpainter_tensorrt_is_ready or self.build_tensorrt) and self.tensorrt_is_enabled

    @property
    def animator_use_tensorrt(self) -> bool:
        """
        Gets the ultimate decision on whether the tensorrt pipeline should be used for the animator.
        """
        return False
        # return (self.animator_tensorrt_is_ready or self.build_tensorrt) and self.tensorrt_is_enabled

    @property
    def use_directml(self) -> bool:
        """
        Determine if directml should be used
        """
        import torch
        from enfugue.diffusion.util import directml_available

        return not torch.cuda.is_available() and directml_available()

    @property
    def pipeline_switch_mode(self) -> Optional[PIPELINE_SWITCH_MODE_LITERAL]:
        """
        Defines how to switch to pipelines.
        """
        if not hasattr(self, "_pipeline_switch_mode"):
            self._pipeline_switch_mode = self.configuration.get("enfugue.pipeline.switch", "offload")
        return self._pipeline_switch_mode

    @pipeline_switch_mode.setter
    def pipeline_switch_mode(self, mode: Optional[PIPELINE_SWITCH_MODE_LITERAL]) -> None:
        """
        Changes how pipelines get switched.
        """
        self._pipeline_switch_mode = mode

    @property
    def create_inpainter(self) -> bool:
        """
        Defines how to switch to inpainting.
        """
        configured = self.configuration.get("enfugue.pipeline.inpainter", None)
        if configured is None:
            return not self.is_sdxl
        return configured

    @property
    def create_animator(self) -> bool:
        """
        Defines how to switch to inpainting.
        """
        configured = self.configuration.get("enfugue.pipeline.animator", None)
        if configured is None:
            return not self.is_sdxl
        return configured

    @property
    def refiner_strength(self) -> float:
        """
        Gets the denoising strength of the refiner
        """
        if not hasattr(self, "_refiner_strength"):
            self._refiner_strength = self.configuration.get("enfugue.refiner.strength", 0.3)
        return self._refiner_strength

    @refiner_strength.setter
    def refiner_strength(self, new_strength: float) -> None:
        """
        Sets the denoising strength of the refiner
        """
        self._refiner_strength = new_strength

    @property
    def refiner_start(self) -> float:
        """
        Gets where in the denoising phase we should switch to refining.
        """
        if not hasattr(self, "_refiner_strength"):
            self._refiner_start = self.configuration.get("enfugue.refiner.start", 0.85)
        return self._refiner_start

    @refiner_start.setter
    def refiner_start(self, new_refiner_start: float) -> None:
        """
        Sets where in the denoising phase we should switch to refining.
        """
        self._refiner_start = max(min(new_refiner_start, 1.0), 0.0)

    @property
    def refiner_guidance_scale(self) -> float:
        """
        Gets the guidance_ cale of the refiner
        """
        if not hasattr(self, "_refiner_guidance_scale"):
            self._refiner_guidance_scale = self.configuration.get("enfugue.refiner.guidance_scale", 5.0)
        return self._refiner_guidance_scale

    @refiner_guidance_scale.setter
    def refiner_guidance_scale(self, new_guidance_scale: float) -> None:
        """
        Sets the guidance scale of the refiner
        """
        self._refiner_guidance_scale = new_guidance_scale

    @property
    def refiner_aesthetic_score(self) -> float:
        """
        Gets the refiner_aesthetic score for the refiner
        """
        if not hasattr(self, "_refiner_aesthetic_score"):
            self._refiner_aesthetic_score = self.configuration.get("enfugue.refiner.refiner_aesthetic_score", 6.0)
        return self._refiner_aesthetic_score

    @refiner_aesthetic_score.setter
    def refiner_aesthetic_score(self, new_refiner_aesthetic_score: float) -> None:
        """
        Sets the refiner_aesthetic score for the refiner
        """
        self._refiner_aesthetic_score = new_refiner_aesthetic_score

    @property
    def refiner_negative_aesthetic_score(self) -> float:
        """
        Gets the negative refiner_aesthetic score for the refiner
        """
        if not hasattr(self, "_refiner_negative_aesthetic_score"):
            self._refiner_negative_aesthetic_score = self.configuration.get(
                "enfugue.refiner.refiner_negative_aesthetic_score", 2.5
            )
        return self._refiner_negative_aesthetic_score

    @refiner_negative_aesthetic_score.setter
    def refiner_negative_aesthetic_score(self, new_refiner_negative_aesthetic_score: float) -> None:
        """
        Sets the negative refiner_aesthetic score for the refiner
        """
        self._refiner_negative_aesthetic_score = new_refiner_negative_aesthetic_score

    @property
    def pipeline_class(self) -> Type:
        """
        Gets the pipeline class to use.
        """
        if self.use_tensorrt:
            from enfugue.diffusion.rt.pipeline import EnfugueTensorRTStableDiffusionPipeline

            return EnfugueTensorRTStableDiffusionPipeline
        else:
            from enfugue.diffusion.pipeline import EnfugueStableDiffusionPipeline

            return EnfugueStableDiffusionPipeline

    @property
    def refiner_pipeline_class(self) -> Type:
        """
        Gets the pipeline class to use.
        """
        if self.refiner_use_tensorrt:
            from enfugue.diffusion.rt.pipeline import EnfugueTensorRTStableDiffusionPipeline

            return EnfugueTensorRTStableDiffusionPipeline
        else:
            from enfugue.diffusion.pipeline import EnfugueStableDiffusionPipeline

            return EnfugueStableDiffusionPipeline

    @property
    def inpainter_pipeline_class(self) -> Type:
        """
        Gets the pipeline class to use.
        """
        if self.inpainter_use_tensorrt:
            from enfugue.diffusion.rt.pipeline import EnfugueTensorRTStableDiffusionPipeline

            return EnfugueTensorRTStableDiffusionPipeline
        else:
            from enfugue.diffusion.pipeline import EnfugueStableDiffusionPipeline

            return EnfugueStableDiffusionPipeline

    @property
    def animator_pipeline_class(self) -> Type:
        """
        Gets the pipeline class to use.
        """
        if self.animator_use_tensorrt:
            raise RuntimeError("No TensorRT animation pipeline exists yet.")
        else:
            from enfugue.diffusion.animate.pipeline import EnfugueAnimateStableDiffusionPipeline
            return EnfugueAnimateStableDiffusionPipeline

    def check_get_default_model(self, model: str) -> str:
        """
        Checks if a model is a default model, in which case the remote URL is returned
        to check if the resources has changed or needs to be downloaded
        """
        model_file = os.path.basename(model)
        if model_file == DEFAULT_MODEL_FILE:
            return DEFAULT_MODEL
        elif model_file == DEFAULT_INPAINTING_MODEL_FILE:
            return DEFAULT_INPAINTING_MODEL
        elif model_file == DEFAULT_SDXL_MODEL_FILE:
            return DEFAULT_SDXL_MODEL
        elif model_file == DEFAULT_SDXL_REFINER_FILE:
            return DEFAULT_SDXL_REFINER
        return model

    @property
    def model(self) -> str:
        """
        Gets the configured model.
        """
        if not hasattr(self, "_model"):
            self._model = self.configuration.get("enfugue.model", DEFAULT_MODEL)
        return self._model

    @model.setter
    def model(self, new_model: Optional[str]) -> None:
        """
        Sets a new model. Destroys the pipeline.
        """
        if new_model is None:
            model = self.configuration.get("enfugue.model", DEFAULT_MODEL)
        else:
            model = new_model
        model = self.check_get_default_model(model)
        if model.startswith("http"):
            model = self.check_download_checkpoint(model)
        elif not os.path.isabs(model):
            model = find_file_in_directory(self.engine_checkpoints_dir, model)
        if not model:
            raise ValueError(f"Cannot find model {new_model}")
        model_name, _ = os.path.splitext(os.path.basename(model))
        if self.model_name != model_name:
            self.unload_pipeline("model changing")
        self._model = model

    @property
    def model_name(self) -> str:
        """
        Gets just the basename of the model
        """
        return os.path.splitext(os.path.basename(self.model))[0]

    @property
    def has_refiner(self) -> bool:
        """
        Returns true if the refiner is set.
        """
        return self.refiner is not None

    @property
    def refiner(self) -> Optional[str]:
        """
        Gets the configured refiner.
        """
        if not hasattr(self, "_refiner"):
            self._refiner = self.configuration.get("enfugue.refiner", None)
        return self._refiner

    @refiner.setter
    def refiner(self, new_refiner: Optional[str]) -> None:
        """
        Sets a new refiner. Destroys the refiner pipelline.
        """
        if new_refiner is None:
            self._refiner = None
            return
        refiner = self.check_get_default_model(new_refiner)
        if refiner.startswith("http"):
            refiner = self.check_download_checkpoint(refiner)
        elif not os.path.isabs(refiner):
            refiner = find_file_in_directory(self.engine_checkpoints_dir, refiner) # type: ignore[assignment]
        if not refiner:
            raise ValueError(f"Cannot find refiner {new_refiner}")
        refiner_name, _ = os.path.splitext(os.path.basename(refiner))
        if self.refiner_name != refiner_name:
            self.unload_refiner("model changing")
        self._refiner = refiner

    @property
    def refiner_name(self) -> Optional[str]:
        """
        Gets just the basename of the refiner
        """
        if self.refiner is None:
            return None
        return os.path.splitext(os.path.basename(self.refiner))[0]

    @property
    def has_inpainter(self) -> bool:
        """
        Returns true if the inpainter is set.
        """
        return self.inpainter is not None or os.path.exists(self.default_inpainter_path)

    @property
    def inpainter(self) -> Optional[str]:
        """
        Gets the configured inpainter.
        """
        if not hasattr(self, "_inpainter"):
            self._inpainter = self.configuration.get("enfugue.inpainter", None)
        return self._inpainter

    @inpainter.setter
    def inpainter(self, new_inpainter: Optional[str]) -> None:
        """
        Sets a new inpainter. Destroys the inpainter pipelline.
        """
        if new_inpainter is None:
            self._inpainter = None
            return
        inpainter = self.check_get_default_model(new_inpainter)
        if inpainter.startswith("http"):
            inpainter = self.check_download_checkpoint(inpainter)
        elif not os.path.isabs(inpainter):
            inpainter = find_file_in_directory(self.engine_checkpoints_dir, inpainter) # type: ignore[assignment]
        if not inpainter:
            raise ValueError(f"Cannot find inpainter {new_inpainter}")
        inpainter_name, _ = os.path.splitext(os.path.basename(inpainter))
        if self.inpainter_name != inpainter_name:
            self.unload_inpainter("model changing")
        self._inpainter = inpainter

    @property
    def inpainter_name(self) -> Optional[str]:
        """
        Gets just the basename of the inpainter
        """
        if self.inpainter is None:
            return None
        return os.path.splitext(os.path.basename(self.inpainter))[0]
    
    @property
    def animator(self) -> Optional[str]:
        """
        Gets the configured animator.
        """
        if not hasattr(self, "_animator"):
            self._animator = self.configuration.get("enfugue.animator", None)
        return self._animator

    @animator.setter
    def animator(self, new_animator: Optional[str]) -> None:
        """
        Sets a new animator. Destroys the animator pipelline.
        """
        if new_animator is None:
            self._animator = None
            return
        animator = self.check_get_default_model(new_animator)
        if animator.startswith("http"):
            animator = self.check_download_checkpoint(animator)
        elif not os.path.isabs(animator):
            animator = find_file_in_directory(self.engine_checkpoints_dir, animator) # type: ignore[assignment]
        if not animator:
            raise ValueError(f"Cannot find animator {new_animator}")
        animator_name, _ = os.path.splitext(os.path.basename(animator))
        if self.animator_name != animator_name:
            self.unload_animator("model changing")
        self._animator = animator

    @property
    def animator_name(self) -> Optional[str]:
        """
        Gets just the basename of the animator
        """
        if self.animator is None:
            return None
        return os.path.splitext(os.path.basename(self.animator))[0]

    @property
    def has_animator(self) -> bool:
        """
        Returns true if the animator is set.
        """
        return self.animator is not None

    @property
    def dtype(self) -> torch.dtype:
        """
        Gets the default or configured torch data type
        """
        if not hasattr(self, "_torch_dtype"):
            import torch

            device_type = self.device.type

            if device_type == "cpu":
                logger.debug("Inferencing on cpu, must use dtype bfloat16")
                self._torch_dtype = torch.bfloat16
            elif device_type == "mps":
                logger.debug("Inferencing on mps, defaulting to dtype float16")
                self._torch_dtype = torch.float16
            elif device_type == "cuda" and torch.version.hip:
                logger.debug("Inferencing on rocm, must use dtype float32")  # type: ignore[unreachable]
                self._torch_dtype = torch.float
            else:
                configuration_dtype = self.configuration.get("enfugue.dtype", None)
                if configuration_dtype is None:
                    logger.debug(f"Inferencing on {device_type}, defaulting to dtype float16")
                    self._torch_dtype = torch.half
                else:
                    logger.debug(f"Inferencing on {device_type}, using configured dtype {configuration_dtype}")
                    if configuration_dtype == "float16" or configuration_dtype == "half":
                        self._torch_dtype = torch.half
                    elif (
                        configuration_dtype == "float32"
                        or configuration_dtype == "float"
                        or configuration_dtype == "full"
                    ):
                        self._torch_dtype = torch.float
                    else:
                        raise ConfigurationError(
                            f"dtype incorrectly configured, use 'float16/half' or 'float32/float/full', got '{configuration_dtype}'"
                        )
        return self._torch_dtype

    @dtype.setter
    def dtype(self, new_dtype: Union[str, torch.dtype]) -> None:
        """
        Sets the torch dtype.
        Deletes the pipeline if it's different from the previous one.
        """
        if self.device.type == "cpu":
            raise ValueError("CPU-based diffusion can only use bfloat")
        if new_dtype == "float16" or new_dtype == "half":
            new_dtype = torch.half
        elif new_dtype == "float32" or new_dtype == "float":
            new_dtype = torch.float
        else:
            raise ConfigurationError("dtype incorrectly configured, use 'float16/half' or 'float32/float'")

        if getattr(self, "_torch_dtype", new_dtype) != new_dtype:
            self.unload_pipeline("data type changing")
            self.unload_refiner("data type changing")
            self.unload_inpainter("data type changing")
            self.unload_animator("data type changing")

        self._torch_dtype = new_dtype

    @property
    def lora(self) -> List[Tuple[str, float]]:
        """
        Get LoRA added to the text encoder and UNet.
        """
        return getattr(self, "_lora", [])

    @lora.setter
    def lora(self, new_lora: Optional[Union[str, List[str], Tuple[str, float], List[Tuple[str, float]]]]) -> None:
        """
        Sets new LoRA. Destroys the pipeline.
        """
        if new_lora is None:
            if hasattr(self, "_lora") and len(self._lora) > 0:
                self.unload_pipeline("LoRA changing")
            self._lora: List[Tuple[str, float]] = []
            return

        lora: List[Tuple[str, float]] = []
        if isinstance(new_lora, list):
            for this_lora in new_lora:
                if isinstance(this_lora, list):
                    lora.append(tuple(this_lora))  # type: ignore[unreachable]
                elif isinstance(this_lora, tuple):
                    lora.append(this_lora)
                else:
                    lora.append((this_lora, 1))
        elif isinstance(new_lora, tuple):
            lora = [new_lora]
        else:
            lora = [(new_lora, 1)]

        for i, (model, weight) in enumerate(lora):
            if not os.path.isabs(model):
                model = find_file_in_directory(self.engine_lora_dir, model) # type: ignore[assignment]
            if not model:
                raise ValueError(f"Cannot find LoRA model {model}")
            lora[i] = (model, weight)

        if getattr(self, "_lora", []) != lora:
            self.unload_pipeline("LoRA changing")
            self._lora = lora

    @property
    def lora_names_weights(self) -> List[Tuple[str, float]]:
        """
        Gets the basenames of any LoRA present.
        """
        return [(os.path.splitext(os.path.basename(lora))[0], weight) for lora, weight in self.lora]

    @property
    def lycoris(self) -> List[Tuple[str, float]]:
        """
        Get lycoris added to the text encoder and UNet.
        """
        return getattr(self, "_lycoris", [])

    @lycoris.setter
    def lycoris(self, new_lycoris: Optional[Union[str, List[str], Tuple[str, float], List[Tuple[str, float]]]]) -> None:
        """
        Sets new lycoris. Destroys the pipeline.
        """
        if new_lycoris is None:
            if hasattr(self, "_lycoris") and len(self._lycoris) > 0:
                self.unload_pipeline("LyCORIS changing")
            self._lycoris: List[Tuple[str, float]] = []
            return

        lycoris: List[Tuple[str, float]] = []
        if isinstance(new_lycoris, list):
            for this_lycoris in new_lycoris:
                if isinstance(this_lycoris, list):
                    lycoris.append(tuple(this_lycoris))  # type: ignore[unreachable]
                elif isinstance(this_lycoris, tuple):
                    lycoris.append(this_lycoris)
                else:
                    lycoris.append((this_lycoris, 1))
        elif isinstance(new_lycoris, tuple):
            lycoris = [new_lycoris]
        else:
            lycoris = [(new_lycoris, 1)]

        for i, (model, weight) in enumerate(lycoris):
            if not os.path.isabs(model):
                model = find_file_in_directory(self.engine_lycoris_dir, model) # type: ignore[assignment]
            if not model:
                raise ValueError(f"Cannot find LyCORIS model {model}")
            lycoris[i] = (model, weight)

        if getattr(self, "_lycoris", []) != lycoris:
            self.unload_pipeline("LyCORIS changing")
            self._lycoris = lycoris

    @property
    def lycoris_names_weights(self) -> List[Tuple[str, float]]:
        """
        Gets the basenames of any lycoris present.
        """
        return [(os.path.splitext(os.path.basename(lycoris))[0], weight) for lycoris, weight in self.lycoris]

    @property
    def inversion(self) -> List[str]:
        """
        Get textual inversion added to the text encoder.
        """
        return getattr(self, "_inversion", [])

    @inversion.setter
    def inversion(self, new_inversion: Optional[Union[str, List[str]]]) -> None:
        """
        Sets new textual inversion. Destroys the pipeline.
        """
        if new_inversion is None:
            if hasattr(self, "_inversion") and len(self._inversion) > 0:
                self.unload_pipeline("Textual Inversions changing")
            self._inversion: List[str] = []
            return

        if not isinstance(new_inversion, list):
            new_inversion = [new_inversion]
        for i, model in enumerate(new_inversion):
            if not os.path.isabs(model):
                model = find_file_in_directory(self.engine_inversion_dir, model) # type: ignore[assignment]
            if not model:
                raise ValueError(f"Cannot find inversion model {model}")
            new_inversion[i] = model
        if getattr(self, "_inversion", []) != new_inversion:
            self.unload_pipeline("Textual Inversions changing")
            self._inversion = new_inversion

    @property
    def inversion_names(self) -> List[str]:
        """
        Gets the basenames of any textual inversions present.
        """
        return [os.path.splitext(os.path.basename(inversion))[0] for inversion in self.inversion]

    @property
    def model_diffusers_cache_dir(self) -> Optional[str]:
        """
        Ggets where the diffusers cache directory is saved for this model, if there is any.
        """
        if os.path.exists(os.path.join(self.model_diffusers_dir, "model_index.json")):
            return self.model_diffusers_dir
        elif os.path.exists(os.path.join(self.model_tensorrt_dir, "model_index.json")):
            return self.model_tensorrt_dir
        return None

    @property
    def engine_cache_exists(self) -> bool:
        """
        Gets whether or not the diffusers cache exists.
        """
        return self.model_diffusers_cache_dir is not None

    @property
    def refiner_diffusers_cache_dir(self) -> Optional[str]:
        """
        Ggets where the diffusers cache directory is saved for this refiner, if there is any.
        """
        if os.path.exists(os.path.join(self.refiner_diffusers_dir, "model_index.json")):
            return self.refiner_diffusers_dir
        elif os.path.exists(os.path.join(self.refiner_tensorrt_dir, "model_index.json")):
            return self.refiner_tensorrt_dir
        return None

    @property
    def refiner_engine_cache_exists(self) -> bool:
        """
        Gets whether or not the diffusers cache exists.
        """
        return self.refiner_diffusers_cache_dir is not None

    @property
    def inpainter_diffusers_cache_dir(self) -> Optional[str]:
        """
        Ggets where the diffusers cache directory is saved for this inpainter, if there is any.
        """
        if os.path.exists(os.path.join(self.inpainter_diffusers_dir, "model_index.json")):
            return self.inpainter_diffusers_dir
        elif os.path.exists(os.path.join(self.inpainter_tensorrt_dir, "model_index.json")):
            return self.inpainter_tensorrt_dir
        return None

    @property
    def inpainter_engine_cache_exists(self) -> bool:
        """
        Gets whether or not the diffusers cache exists.
        """
        return self.inpainter_diffusers_cache_dir is not None

    @property
<<<<<<< HEAD
    def animator_diffusers_cache_dir(self) -> Optional[str]:
        """
        Ggets where the diffusers cache directory is saved for this animator, if there is any.
        """
        if os.path.exists(os.path.join(self.animator_diffusers_dir, "model_index.json")):
            return self.animator_diffusers_dir
        elif os.path.exists(os.path.join(self.animator_tensorrt_dir, "model_index.json")):
            return self.animator_tensorrt_dir
        return None

    @property
    def animator_engine_cache_exists(self) -> bool:
        """
        Gets whether or not the diffusers cache exists.
        """
        return self.animator_diffusers_cache_dir is not None

    @property
    def caching(self) -> bool:
        """
        Returns if caching is enabled (default true.)
        """
        return getattr(self, "_caching", True)

    @caching.setter
    def caching(self, value: bool) -> None:
        """
        Enables/disables caching
        """
        self._caching = value

    @property
=======
>>>>>>> d92ec0af
    def should_cache(self) -> bool:
        """
        Returns true if the model should always be cached.
        """
        configured = self.configuration.get("enfugue.pipeline.cache", None)
        if configured == "xl":
            return self.is_sdxl
        return configured in ["always", True]

    @property
    def should_cache_inpainter(self) -> bool:
        """
        Returns true if the inpainter model should always be cached.
        """
        configured = self.configuration.get("enfugue.pipeline.cache", None)
        if configured == "xl":
            return self.inpainter_is_sdxl
        return configured in ["always", True]

    @property
    def should_cache_animator(self) -> bool:
        """
        Returns true if the animator model should always be cached.
        """
        if not self.caching:
            return False
        configured = self.configuration.get("enfugue.pipeline.cache", None)
        if configured == "xl":
            return self.animator_is_sdxl
        return configured in ["always", True]

    @property
    def should_cache_refiner(self) -> bool:
        """
        Returns true if the refiner model should always be cached.
        """
        configured = self.configuration.get("enfugue.pipeline.cache", None)
        if configured == "xl":
            return self.refiner_is_sdxl
        return configured in ["always", True]

    @property
    def is_sdxl(self) -> bool:
        """
        If the model is cached, we can know for sure by checking for sdxl-exclusive models.
        Otherwise, we guess by file name.
        """
        if getattr(self, "_pipeline", None) is not None:
            return self._pipeline.is_sdxl
        if self.model_diffusers_cache_dir is not None:
            return os.path.exists(os.path.join(self.model_diffusers_cache_dir, "text_encoder_2"))  # type: ignore[arg-type]
        return "xl" in self.model_name.lower()

    @property
    def refiner_is_sdxl(self) -> bool:
        """
        If the refiner model is cached, we can know for sure by checking for sdxl-exclusive models.
        Otherwise, we guess by file name.
        """
        if not self.refiner_name:
            return False
        if getattr(self, "_refiner_pipeline", None) is not None:
            return self._refiner_pipeline.is_sdxl
        if self.refiner_diffusers_cache_dir is not None:
            return os.path.exists(os.path.join(self.refiner_diffusers_cache_dir, "text_encoder_2"))  # type: ignore[arg-type]
        return "xl" in self.refiner_name.lower()

    @property
    def refiner_requires_aesthetic_score(self) -> bool:
        """
        If the refiner model is cached, check the model_index.json file for the requirement of an aesthetic score.
        Otherwise, we guess by file name.
        """
        if not self.refiner_name:
            return False
        if self.refiner_diffusers_cache_dir is not None:
            model_index = os.path.join(self.refiner_diffusers_cache_dir, "model_index.json")
            if os.path.exists(model_index):
                return load_json(model_index).get("requires_aesthetic_score", False)
        return "xl" in self.refiner_name.lower() and "refine" in self.refiner_name.lower()

    @property
    def inpainter_is_sdxl(self) -> bool:
        """
        If the inpainter model is cached, we can know for sure by checking for sdxl-exclusive models.
        Otherwise, we guess by file name.
        """
        if not self.inpainter_name:
            return False
        if getattr(self, "_inpainter_pipeline", None) is not None:
            return self._inpainter_pipeline.is_sdxl
        if self.inpainter_diffusers_cache_dir is not None:
            return os.path.exists(os.path.join(self.inpainter_diffusers_cache_dir, "text_encoder_2"))  # type: ignore[arg-type]
        return "xl" in self.inpainter_name.lower()

    @property
    def animator_is_sdxl(self) -> bool:
        """
        If the animator model is cached, we can know for sure by checking for sdxl-exclusive models.
        Otherwise, we guess by file name.
        """
        if not self.animator_name:
            return False
        if getattr(self, "_animator_pipeline", None) is not None:
            return self._animator_pipeline.is_sdxl
        if self.animator_diffusers_cache_dir is not None:
            return os.path.exists(os.path.join(self.animator_diffusers_cache_dir, "text_encoder_2"))  # type: ignore[arg-type]
        return "xl" in self.animator_name.lower()

    def check_create_engine_cache(self) -> None:
        """
        Converts a .ckpt file to the directory structure from diffusers
        """
        if not self.engine_cache_exists:
            from diffusers.pipelines.stable_diffusion.convert_from_ckpt import (
                download_from_original_stable_diffusion_ckpt,
            )

            _, ext = os.path.splitext(self.model)
            pipe = download_from_original_stable_diffusion_ckpt(
                self.model,
                from_safetensors=ext == ".safetensors",
            ).to(torch_dtype=self.dtype)
            pipe.save_pretrained(self.model_diffusers_dir)
            del pipe
            self.clear_memory()

    def check_create_refiner_engine_cache(self) -> None:
        """
        Converts a .safetensor file to diffusers cache
        """
        if not self.refiner_engine_cache_exists and self.refiner:
            from diffusers.pipelines.stable_diffusion.convert_from_ckpt import (
                download_from_original_stable_diffusion_ckpt,
            )

            _, ext = os.path.splitext(self.refiner)
            pipe = download_from_original_stable_diffusion_ckpt(
                self.refiner,
                from_safetensors=ext == ".safetensors",
            ).to(torch_dtype=self.dtype)
            pipe.save_pretrained(self.refiner_diffusers_dir)
            del pipe
            self.clear_memory()

    def check_create_inpainter_engine_cache(self) -> None:
        """
        Converts a .safetensor file to diffusers cache
        """
        if not self.inpainter_engine_cache_exists and self.inpainter:
            from diffusers.pipelines.stable_diffusion.convert_from_ckpt import (
                download_from_original_stable_diffusion_ckpt,
            )

            _, ext = os.path.splitext(self.inpainter)
            pipe = download_from_original_stable_diffusion_ckpt(
                self.inpainter,
                num_in_channels=9 if "inpaint" in self.inpainter.lower() else 4,
                from_safetensors=ext == ".safetensors"
            ).to(torch_dtype=self.dtype)
            pipe.save_pretrained(self.inpainter_diffusers_dir)
            del pipe
            self.clear_memory()

    def check_create_animator_engine_cache(self) -> None:
        """
        Converts a .safetensor file to diffusers cache
        """
        if not self.animator_engine_cache_exists and self.animator:
            from diffusers.pipelines.stable_diffusion.convert_from_ckpt import (
                download_from_original_stable_diffusion_ckpt,
            )

            _, ext = os.path.splitext(self.animator)
            pipe = download_from_original_stable_diffusion_ckpt(
                self.animator,
                num_in_channels=9 if "inpaint" in self.animator.lower() else 4,
                from_safetensors=ext == ".safetensors"
            ).to(torch_dtype=self.dtype)
            pipe.save_pretrained(self.animator_diffusers_dir)
            del pipe
            self.clear_memory()

    def swap_pipelines(self, to_gpu: EnfugueStableDiffusionPipeline, to_cpu: EnfugueStableDiffusionPipeline) -> None:
        """
        Swaps pipelines in and out of GPU.
        """
        modules_to_gpu = to_gpu.get_modules()
        modules_to_cpu = to_cpu.get_modules()
        modules = max(len(modules_to_gpu), len(modules_to_cpu))
        for i in range(modules):
            if i < len(modules_to_gpu):
                modules_to_gpu[i].to(self.device, dtype=self.dtype)
            if i < len(modules_to_cpu):
                modules_to_cpu[i].to(torch.device("cpu"), dtype=torch.float32)
            self.clear_memory()
    
    @property
    def pipeline(self) -> EnfugueStableDiffusionPipeline:
        """
        Instantiates the pipeline.
        """
        if not hasattr(self, "_pipeline"):
            if self.model.startswith("http"):
                # Base model, make sure it's downloaded here
                self.model = self.check_download_checkpoint(self.model)

            kwargs = {
                "cache_dir": self.engine_cache_dir,
                "engine_size": self.size,
                "chunking_size": self.chunking_size,
                "requires_safety_checker": self.safe,
                "torch_dtype": self.dtype,
                "cache_dir": self.engine_cache_dir,
                "force_full_precision_vae": self.is_sdxl and (self.vae_name is None or "16" not in self.vae_name),
                "controlnets": self.controlnets,
                "ip_adapter": self.ip_adapter
            }
            
            vae = self.vae

            if self.use_tensorrt:
                if self.is_sdxl:
                    raise ValueError(f"Sorry, TensorRT is not yet supported for SDXL.")
                if "unet" in self.TENSORRT_STAGES:
                    if not self.controlnets and not self.TENSORRT_ALWAYS_USE_CONTROLLED_UNET:
                        kwargs["unet_engine_dir"] = self.model_tensorrt_unet_dir
                    else:
                        kwargs["controlled_unet_engine_dir"] = self.model_tensorrt_controlled_unet_dir
                if "vae" in self.TENSORRT_STAGES:
                    kwargs["vae_engine_dir"] = self.model_tensorrt_vae_dir
                elif vae is not None:
                    kwargs["vae"] = vae

                if "clip" in self.TENSORRT_STAGES:
                    kwargs["clip_engine_dir"] = self.model_tensorrt_clip_dir
                if not self.safe:
                    kwargs["safety_checker"] = None

                self.check_create_engine_cache()

                if self.model_diffusers_cache_dir is None:
                    raise IOError("Couldn't create engine cache, check logs.")
                if not self.is_sdxl:
                    kwargs["tokenizer_2"] = None
                    kwargs["text_encoder_2"] = None
                logger.debug(
                    f"Initializing TensorRT pipeline from diffusers cache directory at {self.model_diffusers_cache_dir}. Arguments are {redact(kwargs)}"
                )
                pipeline = self.pipeline_class.from_pretrained(
                    self.model_diffusers_cache_dir,
                    local_files_only=self.offline,
                    **kwargs
                )
            elif self.model_diffusers_cache_dir is not None:
                if not self.safe:
                    kwargs["safety_checker"] = None
                if not self.is_sdxl:
                    kwargs["tokenizer_2"] = None
                    kwargs["text_encoder_2"] = None
                if vae is not None:
                    kwargs["vae"] = vae
                logger.debug(
                    f"Initializing pipeline from diffusers cache directory at {self.model_diffusers_cache_dir}. Arguments are {redact(kwargs)}"
                )
                pipeline = self.pipeline_class.from_pretrained(
                    self.model_diffusers_cache_dir,
                    local_files_only=self.offline,
                    **kwargs
                )
            else:
                kwargs["load_safety_checker"] = self.safe
                if self.vae_name is not None:
                    kwargs["vae_path"] = self.find_vae_path(self.vae_name)

                logger.debug(f"Initializing pipeline from checkpoint at {self.model}. Arguments are {redact(kwargs)}")
                pipeline = self.pipeline_class.from_ckpt(self.model, **kwargs)
                if pipeline.is_sdxl and (self.vae_name is None or "16" not in self.vae_name):
                    # We may have made an incorrect guess earlier if 'xl' wasn't in the filename.
                    # We can fix that here, though, by forcing full precision VAE
                    pipeline.register_to_config(force_full_precision_vae=True)
                if self.should_cache:
                    logger.debug("Saving pipeline to pretrained.")
                    pipeline.save_pretrained(self.model_diffusers_dir)
            if not self.tensorrt_is_ready:
                for lora, weight in self.lora:
                    logger.debug(f"Adding LoRA {lora} to pipeline with weight {weight}")
                    pipeline.load_lora_weights(lora, multiplier=weight)
                for lycoris, weight in self.lycoris:
                    logger.debug(f"Adding lycoris {lycoris} to pipeline")
                    pipeline.load_lycoris_weights(lycoris, multiplier=weight)
                for inversion in self.inversion:
                    logger.debug(f"Adding textual inversion {inversion} to pipeline")
                    pipeline.load_textual_inversion(inversion)

            # load scheduler
            if self.scheduler is not None:
                logger.debug(f"Setting scheduler to {self.scheduler.__name__}")
                pipeline.scheduler = self.scheduler.from_config({**pipeline.scheduler_config, **self.scheduler_config})
            self._pipeline = pipeline.to(self.device)
        return self._pipeline

    @pipeline.deleter
    def pipeline(self) -> None:
        """
        Eliminates any instantiated pipeline.
        """
        if hasattr(self, "_pipeline"):
            logger.debug("Deleting pipeline.")
            del self._pipeline
            self.clear_memory()
        else:
            logger.debug("Pipeline delete called, but no pipeline present. This is not an error.")

    @property
    def refiner_pipeline(self) -> EnfugueStableDiffusionPipeline:
        """
        Instantiates the refiner pipeline.
        """
        if not self.refiner:
            raise ValueError("No refiner set")
        if not hasattr(self, "_refiner_pipeline"):
            if self.refiner.startswith("http"):
                # Base refiner, make sure it's downloaded here
                self.refiner = self.check_download_checkpoint(self.refiner)

            kwargs = {
                "cache_dir": self.engine_cache_dir,
                "engine_size": self.refiner_size,
                "chunking_size": self.chunking_size,
                "torch_dtype": self.dtype,
                "requires_safety_checker": False,
                "force_full_precision_vae": self.refiner_is_sdxl and (
                    self.refiner_vae_name is None or "16" not in self.refiner_vae_name
                ),
                "controlnets": self.refiner_controlnets,
                "ip_adapter": self.ip_adapter
            }
            
            vae = self.refiner_vae

            if self.refiner_use_tensorrt:
                if self.refiner_is_sdxl:
                    raise ValueError("Sorry, TensorRT is not yet supported for SDXL.")
                if "unet" in self.TENSORRT_STAGES:
                    if not self.refiner_controlnets and not self.TENSORRT_ALWAYS_USE_CONTROLLED_UNET:
                        kwargs["unet_engine_dir"] = self.refiner_tensorrt_unet_dir
                    else:
                        kwargs["controlled_unet_engine_dir"] = self.refiner_tensorrt_controlled_unet_dir

                if "vae" in self.TENSORRT_STAGES:
                    kwargs["vae_engine_dir"] = self.refiner_tensorrt_vae_dir
                elif vae is not None:
                    kwargs["vae"] = vae

                if "clip" in self.TENSORRT_STAGES:
                    kwargs["clip_engine_dir"] = self.refiner_tensorrt_clip_dir

                self.check_create_refiner_engine_cache()
                if self.refiner_is_sdxl and self.refiner_requires_aesthetic_score: # type: ignore[unreachable]
                    kwargs["text_encoder"] = None # type: ignore[unreachable]
                    kwargs["tokenizer"] = None
                    kwargs["requires_aesthetic_score"] = True
                else:
                    kwargs["text_encoder_2"] = None
                    kwargs["tokenizer_2"] = None

                logger.debug(
                    f"Initializing refiner TensorRT pipeline from diffusers cache directory at {self.refiner_diffusers_cache_dir}. Arguments are {redact(kwargs)}"
                )

                refiner_pipeline = self.refiner_pipeline_class.from_pretrained(
                    self.refiner_diffusers_cache_dir,
                    safety_checker=None,
                    local_files_only=self.offline,
                    **kwargs,
                )
            elif self.refiner_engine_cache_exists:
                if self.refiner_is_sdxl:
                    if self.refiner_requires_aesthetic_score:
                        kwargs["text_encoder"] = None
                        kwargs["tokenizer"] = None
                        kwargs["requires_aesthetic_score"] = True
                else:
                    kwargs["text_encoder_2"] = None
                    kwargs["tokenizer_2"] = None
                if vae is not None:
                    kwargs["vae"] = vae
                logger.debug(
                    f"Initializing refiner pipeline from diffusers cache directory at {self.refiner_diffusers_cache_dir}. Arguments are {redact(kwargs)}"
                )
                refiner_pipeline = self.refiner_pipeline_class.from_pretrained(
                    self.refiner_diffusers_cache_dir,
                    safety_checker=None,
                    local_files_only=self.offline,
                    **kwargs,
                )
            else:
                if self.refiner_vae_name is not None:
                    kwargs["vae_path"] = self.find_vae_path(self.refiner_vae_name)

                logger.debug(f"Initializing refiner pipeline from checkpoint at {self.refiner}. Arguments are {redact(kwargs)}")
                refiner_pipeline = self.refiner_pipeline_class.from_ckpt(
                    self.refiner,
                    load_safety_checker=False,
                    **kwargs,
                )
                if refiner_pipeline.is_sdxl and (self.refiner_vae_name is None or "16" not in self.refiner_vae_name):
                    refiner_pipeline.register_to_config(force_full_precision_vae=True)
                if self.should_cache_refiner:
                    logger.debug("Saving pipeline to pretrained.")
                    refiner_pipeline.save_pretrained(self.refiner_diffusers_dir)
            # load scheduler
            if self.scheduler is not None:
                logger.debug(f"Setting refiner scheduler to {self.scheduler.__name__}")
                refiner_pipeline.scheduler = self.scheduler.from_config({**refiner_pipeline.scheduler_config, **self.scheduler_config})
            self._refiner_pipeline = refiner_pipeline.to(self.device)
        return self._refiner_pipeline

    @refiner_pipeline.deleter
    def refiner_pipeline(self) -> None:
        """
        Unloads the refiner pipeline if present.
        """
        if hasattr(self, "_refiner_pipeline"):
            logger.debug("Deleting refiner pipeline.")
            del self._refiner_pipeline
            self.clear_memory()
        else:
            logger.debug("Refiner pipeline delete called, but no refiner pipeline present. This is not an error.")

    @property
    def default_inpainter_path(self) -> str:
        """
        Gets the default path for an auto-created inpainter
        """
        current_checkpoint_path = self.model
        default_checkpoint_name, _ = os.path.splitext(os.path.basename(DEFAULT_MODEL))
        checkpoint_name, ext = os.path.splitext(os.path.basename(current_checkpoint_path))

        if default_checkpoint_name == checkpoint_name:
            return DEFAULT_INPAINTING_MODEL
        else:
            target_checkpoint_name = f"{checkpoint_name}-inpainting"
            return os.path.join(
                os.path.dirname(current_checkpoint_path), f"{target_checkpoint_name}{ext}"
            )

    @property
    def inpainter_pipeline(self) -> EnfugueStableDiffusionPipeline:
        """
        Instantiates the inpainter pipeline.
        """
        if not hasattr(self, "_inpainter_pipeline"):
            if not self.inpainter:
                target_checkpoint_path = self.default_inpainter_path
                if target_checkpoint_path.startswith("http"):
                    target_checkpoint_path = self.check_download_checkpoint(target_checkpoint_path)
                if not os.path.exists(target_checkpoint_path):
                    if self.create_inpainter:
                        logger.info(f"Creating inpainting checkpoint from {self.model}")
                        self.create_inpainting_checkpoint(self.model, target_checkpoint_path)
                    else:
                        raise ConfigurationError(f"No target inpainter, creation is disabled, and default inpainter does not exist at {target_checkpoint_path}")
                self.inpainter = target_checkpoint_path

            if self.inpainter.startswith("http"):
                self.inpainter = self.check_download_checkpoint(self.inpainter)

            kwargs = {
                "cache_dir": self.engine_cache_dir,
                "engine_size": self.inpainter_size,
                "chunking_size": self.chunking_size,
                "torch_dtype": self.dtype,
                "requires_safety_checker": self.safe,
                "requires_aesthetic_score": False,
                "controlnets": self.inpainter_controlnets,
                "force_full_precision_vae": self.inpainter_is_sdxl and (
                    self.inpainter_vae_name is None or "16" not in self.inpainter_vae_name
                ),
                "ip_adapter": self.ip_adapter
            }

            vae = self.inpainter_vae

            if self.inpainter_use_tensorrt:
                if self.inpainter_is_sdxl: # Not possible yet
                    raise ValueError(f"Sorry, TensorRT is not yet supported for SDXL.")

                if "unet" in self.TENSORRT_STAGES:
                    if not self.inpainter_controlnets and not self.TENSORRT_ALWAYS_USE_CONTROLLED_UNET:
                        kwargs["unet_engine_dir"] = self.inpainter_tensorrt_unet_dir
                    else:
                        kwargs["controlled_unet_engine_dir"] = self.inpainter_tensorrt_controlled_unet_dir

                if "vae" in self.TENSORRT_STAGES:
                    kwargs["vae_engine_dir"] = self.inpainter_tensorrt_vae_dir
                elif vae is not None:
                    kwargs["vae"] = vae

                if "clip" in self.TENSORRT_STAGES:
                    kwargs["clip_engine_dir"] = self.inpainter_tensorrt_clip_dir

                self.check_create_inpainter_engine_cache()

                if not self.safe:
                    kwargs["safety_checker"] = None
                if not self.inpainter_is_sdxl:
                    kwargs["text_encoder_2"] = None
                    kwargs["tokenizer_2"] = None

                logger.debug(
                    f"Initializing inpainter TensorRT pipeline from diffusers cache directory at {self.inpainter_diffusers_cache_dir}. Arguments are {redact(kwargs)}"
                )

                inpainter_pipeline = self.inpainter_pipeline_class.from_pretrained(
                    self.inpainter_diffusers_cache_dir,
                    local_files_only=self.offline,
                    **kwargs
                )
            elif self.inpainter_engine_cache_exists:
                if not self.safe:
                    kwargs["safety_checker"] = None
                if not self.inpainter_is_sdxl:
                    kwargs["text_encoder_2"] = None
                    kwargs["tokenizer_2"] = None
                    kwargs["text_encoder_2"] = None
                    kwargs["tokenizer_2"] = None
                if vae is not None:
                    kwargs["vae"] = vae
                
                logger.debug(
                    f"Initializing inpainter pipeline from diffusers cache directory at {self.inpainter_diffusers_cache_dir}. Arguments are {redact(kwargs)}"
                )

                inpainter_pipeline = self.inpainter_pipeline_class.from_pretrained(
                    self.inpainter_diffusers_cache_dir,
                    local_files_only=self.offline,
                    **kwargs
                )
            else:
                if self.inpainter_vae_name is not None:
                    kwargs["vae_path"] = self.find_vae_path(self.inpainter_vae_name)
                
                logger.debug(
                    f"Initializing inpainter pipeline from checkpoint at {self.inpainter}. Arguments are {redact(kwargs)}"
                )

                inpainter_pipeline = self.inpainter_pipeline_class.from_ckpt(
                    self.inpainter, load_safety_checker=self.safe, **kwargs
                )
                if inpainter_pipeline.is_sdxl and (self.inpainter_vae_name is None or "16" not in self.inpainter_vae_name):
                    inpainter_pipeline.register_to_config(force_full_precision_vae=True)
                if self.should_cache_inpainter:
                    logger.debug("Saving inpainter pipeline to pretrained cache.")
                    inpainter_pipeline.save_pretrained(self.inpainter_diffusers_dir)
            if not self.inpainter_tensorrt_is_ready:
                for lora, weight in self.lora:
                    logger.debug(f"Adding LoRA {lora} to inpainter pipeline with weight {weight}")
                    inpainter_pipeline.load_lora_weights(lora, multiplier=weight)
                for lycoris, weight in self.lycoris:
                    logger.debug(f"Adding lycoris {lycoris} to inpainter pipeline")
                    inpainter_pipeline.load_lycoris_weights(lycoris, multiplier=weight)
                for inversion in self.inversion:
                    logger.debug(f"Adding textual inversion {inversion} to inpainter pipeline")
                    inpainter_pipeline.load_textual_inversion(inversion)
            # load scheduler
            if self.scheduler is not None:
                logger.debug(f"Setting inpainter scheduler to {self.scheduler.__name__}")
                inpainter_pipeline.scheduler = self.scheduler.from_config({**inpainter_pipeline.scheduler_config, **self.scheduler_config})
            self._inpainter_pipeline = inpainter_pipeline.to(self.device)
        return self._inpainter_pipeline

    @inpainter_pipeline.deleter
    def inpainter_pipeline(self) -> None:
        """
        Unloads the inpainter pipeline if present.
        """
        if hasattr(self, "_inpainter_pipeline"):
            logger.debug("Deleting inpainter pipeline.")
            del self._inpainter_pipeline
            self.clear_memory()
    
    @property
    def animator_pipeline(self) -> EnfugueAnimateStableDiffusionPipeline:
        """
        Instantiates the animator pipeline.
        """
        if not hasattr(self, "_animator_pipeline"):
            if self.animator is None:
                raise ValueError("No animator set!")

            if self.animator.startswith("http"):
                self.animator = self.check_download_checkpoint(self.animator)

            kwargs = {
                "cache_dir": self.engine_cache_dir,
                "engine_size": self.animator_size,
                "chunking_size": self.chunking_size,
                "temporal_engine_size": self.temporal_size,
                "temporal_chunking_size": self.temporal_chunking_size,
                "torch_dtype": self.dtype,
                "requires_safety_checker": self.safe,
                "requires_aesthetic_score": False,
                "controlnets": self.animator_controlnets,
                "force_full_precision_vae": self.animator_is_sdxl and self.animator_vae_name not in ["xl16", VAE_XL16],
                "ip_adapter": self.ip_adapter
            }

            vae = self.animator_vae

            if self.animator_use_tensorrt:
                if self.animator_is_sdxl: # Not possible yet
                    raise ValueError(f"Sorry, TensorRT is not yet supported for SDXL.")

                if "unet" in self.TENSORRT_STAGES:
                    if not self.animator_controlnets and not self.TENSORRT_ALWAYS_USE_CONTROLLED_UNET:
                        kwargs["unet_engine_dir"] = self.animator_tensorrt_unet_dir
                    else:
                        kwargs["controlled_unet_engine_dir"] = self.animator_tensorrt_controlled_unet_dir

                if "vae" in self.TENSORRT_STAGES:
                    kwargs["vae_engine_dir"] = self.animator_tensorrt_vae_dir
                elif vae is not None:
                    kwargs["vae"] = vae

                if "clip" in self.TENSORRT_STAGES:
                    kwargs["clip_engine_dir"] = self.animator_tensorrt_clip_dir

                self.check_create_animator_engine_cache()

                if not self.safe:
                    kwargs["safety_checker"] = None
                if not self.animator_is_sdxl:
                    kwargs["text_encoder_2"] = None
                    kwargs["tokenizer_2"] = None

                logger.debug(
                    f"Initializing animator TensorRT pipeline from diffusers cache directory at {self.animator_diffusers_cache_dir}. Arguments are {redact(kwargs)}"
                )

                animator_pipeline = self.animator_pipeline_class.from_pretrained(
                    self.animator_diffusers_cache_dir, **kwargs
                )
            elif self.animator_engine_cache_exists:
                if not self.safe:
                    kwargs["safety_checker"] = None
                if not self.animator_is_sdxl:
                    kwargs["text_encoder_2"] = None
                    kwargs["tokenizer_2"] = None
                    kwargs["text_encoder_2"] = None
                    kwargs["tokenizer_2"] = None
                if vae is not None:
                    kwargs["vae"] = vae
                
                logger.debug(
                    f"Initializing animator pipeline from diffusers cache directory at {self.animator_diffusers_cache_dir}. Arguments are {redact(kwargs)}"
                )

                animator_pipeline = self.animator_pipeline_class.from_pretrained(
                    self.animator_diffusers_cache_dir, **kwargs
                )
            else:
                if self.animator_vae_name is not None:
                    kwargs["vae_path"] = self.get_vae_path(self.animator_vae_name)
                
                logger.debug(
                    f"Initializing animator pipeline from checkpoint at {self.animator}. Arguments are {redact(kwargs)}"
                )

                animator_pipeline = self.animator_pipeline_class.from_ckpt(
                    self.animator, load_safety_checker=self.safe, **kwargs
                )
                if animator_pipeline.is_sdxl and self.animator_vae_name not in ["xl16", VAE_XL16]:
                    animator_pipeline.register_to_config(force_full_precision_vae=True)
                if self.should_cache_animator:
                    logger.debug("Saving animator pipeline to pretrained cache.")
                    animator_pipeline.save_pretrained(self.animator_diffusers_dir)
            if not self.animator_tensorrt_is_ready:
                for lora, weight in self.lora:
                    logger.debug(f"Adding LoRA {lora} to animator pipeline with weight {weight}")
                    animator_pipeline.load_lora_weights(lora, multiplier=weight)
                for lycoris, weight in self.lycoris:
                    logger.debug(f"Adding lycoris {lycoris} to animator pipeline")
                    animator_pipeline.load_lycoris_weights(lycoris, multiplier=weight)
                for inversion in self.inversion:
                    logger.debug(f"Adding textual inversion {inversion} to animator pipeline")
                    animator_pipeline.load_textual_inversion(inversion)
            # load scheduler
            if self.scheduler is not None:
                logger.debug(f"Setting animator scheduler to {self.scheduler.__name__}")
                animator_pipeline.scheduler = self.scheduler.from_config({**animator_pipeline.scheduler_config, **self.scheduler_config})
            self._animator_pipeline = animator_pipeline.to(self.device)
        return self._animator_pipeline

    @animator_pipeline.deleter
    def animator_pipeline(self) -> None:
        """
        Unloads the animator pipeline if present.
        """
        if hasattr(self, "_animator_pipeline"):
            logger.debug("Deleting animator pipeline.")
            del self._animator_pipeline
            self.clear_memory()

    def unload_pipeline(self, reason: str = "none") -> None:
        """
        Calls the pipeline deleter.
        """
        if hasattr(self, "_pipeline"):
            logger.debug(f'Unloading pipeline for reason "{reason}"')
            del self.pipeline

    def offload_pipeline(self, intention: Optional[Literal["inpainting", "refining"]] = None) -> None:
        """
        Offloads the pipeline to CPU if present.
        """
        if hasattr(self, "_pipeline"):
            if self.pipeline_switch_mode == "unload":
                logger.debug("Offloading is disabled, unloading pipeline.")
                self.unload_pipeline("switching modes" if not intention else f"switching to {intention}")
            elif self.pipeline_switch_mode is None:
                logger.debug("Offloading is disabled, keeping pipeline in memory.")
            elif intention == "inpainting" and hasattr(self, "_inpainter_pipeline"):
                logger.debug("Swapping inpainter out of CPU and pipeline into CPU")
                self.swap_pipelines(self._inpainter_pipeline, self._pipeline)
            elif intention == "refining" and hasattr(self, "_refiner_pipeline"):
                logger.debug("Swapping refiner out of CPU and pipeline into CPU")
                self.swap_pipelines(self._refiner_pipeline, self._pipeline)
            else:
                import torch
                logger.debug("Offloading pipeline to CPU.")
                self._pipeline = self._pipeline.to("cpu", torch_dtype=torch.float32)
            self.clear_memory()

    def reload_pipeline(self) -> None:
        """
        Reloads the pipeline to the device if present.
        """
        if hasattr(self, "_pipeline") and self.pipeline_switch_mode == "offload":
            logger.debug("Reloading pipeline from CPU")
            self._pipeline = self._pipeline.to(self.device, torch_dtype=self.dtype)

    def unload_refiner(self, reason: str = "none") -> None:
        """
        Calls the refiner deleter.
        """
        if hasattr(self, "_refiner_pipeline"):
            logger.debug(f'Unloading refiner pipeline for reason "{reason}"')
            del self.refiner_pipeline

    def offload_refiner(self, intention: Optional[Literal["inpainting", "inference"]] = None) -> None:
        """
        Offloads the pipeline to CPU if present.
        """
        if hasattr(self, "_refiner_pipeline"):
            if self.pipeline_switch_mode == "unload":
                logger.debug("Offloading is disabled, unloading refiner pipeline.")
                self.unload_refiner("switching modes" if not intention else f"switching to {intention}")
            elif self.pipeline_switch_mode is None:
                logger.debug("Offloading is disabled, keeping refiner pipeline in memory.")
            elif intention == "inference" and hasattr(self, "_pipeline"):
                logger.debug("Swapping pipeline out of CPU and refiner into CPU")
                self.swap_pipelines(self._pipeline, self._refiner_pipeline)
            elif intention == "inpainting" and hasattr(self, "_inpainter_pipeline"):
                logger.debug("Swapping inpainter out of CPU and refiner into CPU")
                self.swap_pipelines(self._inpainter_pipeline, self._refiner_pipeline)
            else:
                import torch
                logger.debug("Offloading refiner to CPU")
                self._refiner_pipeline = self._refiner_pipeline.to("cpu", torch_dtype=torch.float32)
            self.clear_memory()

    def reload_refiner(self) -> None:
        """
        Reloads the pipeline to the device if present.
        """
        if hasattr(self, "_refiner_pipeline") and self.pipeline_switch_mode == "offload":
            logger.debug("Reloading refiner from CPU")
            self._refiner_pipeline = self._refiner_pipeline.to(self.device, torch_dtype=self.dtype)

    def unload_inpainter(self, reason: str = "none") -> None:
        """
        Calls the inpainter deleter.
        """
        if hasattr(self, "_inpainter_pipeline"):
            logger.debug(f'Unloading inpainter pipeline for reason "{reason}"')
            del self.inpainter_pipeline

    def offload_inpainter(self, intention: Optional[Literal["inference", "refining"]] = None) -> None:
        """
        Offloads the pipeline to CPU if present.
        """
        if hasattr(self, "_inpainter_pipeline"):
            import torch
            
            if self.pipeline_switch_mode == "unload":
                logger.debug("Offloading is disabled, unloading inpainter pipeline.")
                self.unload_inpainter("switching modes" if not intention else f"switching to {intention}")
            elif self.pipeline_switch_mode is None:
                logger.debug("Offloading is disabled, keeping inpainter pipeline in memory.")
            elif intention == "inference" and hasattr(self, "_pipeline"):
                logger.debug("Swapping pipeline out of CPU and inpainter into CPU")
                self.swap_pipelines(self._pipeline, self._inpainter_pipeline)
            elif intention == "refining" and hasattr(self, "_refiner_pipeline"):
                logger.debug("Swapping refiner out of CPU and inpainter into CPU")
                self.swap_pipelines(self._refiner_pipeline, self._inpainter_pipeline)
            else:
                import torch
                logger.debug("Offloading inpainter to CPU")
                self._inpainter_pipeline = self._inpainter_pipeline.to("cpu", torch_dtype=torch.float32)
            self.clear_memory()

    def reload_inpainter(self) -> None:
        """
        Reloads the pipeline to the device if present.
        """
        if hasattr(self, "_inpainter_pipeline") and self.pipeline_switch_mode == "offload":
            logger.debug("Reloading inpainter from CPU")
            self._inpainter_pipeline = self._inpainter_pipeline.to(self.device, torch_dtype=self.dtype)

    def unload_animator(self, reason: str = "none") -> None:
        """
        Calls the animator deleter.
        """
        if hasattr(self, "_animator_pipeline"):
            logger.debug(f'Unloading animator pipeline for reason "{reason}"')
            del self.animator_pipeline

    def offload_animator(self, intention: Optional[Literal["inference", "inpainting", "refining"]] = None) -> None:
        """
        Offloads the pipeline to CPU if present.
        """
        if hasattr(self, "_animator_pipeline"):
            import torch
            
            if self.pipeline_switch_mode == "unload":
                logger.debug("Offloading is disabled, unloading animator pipeline.")
                self.unload_animator("switching modes" if not intention else f"switching to {intention}")
            elif self.pipeline_switch_mode is None:
                logger.debug("Offloading is disabled, keeping animator pipeline in memory.")
            elif intention == "inference" and hasattr(self, "_pipeline"):
                logger.debug("Swapping pipeline out of CPU and animator into CPU")
                self.swap_pipelines(self._pipeline, self._animator_pipeline)
            elif intention == "inpainting" and hasattr(self, "_inpainter_pipeline"):
                logger.debug("Swapping inpainter out of CPU and animator into CPU")
                self.swap_pipelines(self._inpainter_pipeline, self._animator_pipeline)
            elif intention == "refining" and hasattr(self, "_refiner_pipeline"):
                logger.debug("Swapping refiner out of CPU and animator into CPU")
                self.swap_pipelines(self._refiner_pipeline, self._animator_pipeline)
            else:
                import torch
                logger.debug("Offloading animator to CPU")
                self._animator_pipeline = self._animator_pipeline.to("cpu", torch_dtype=torch.float32)
            self.clear_memory()

    def reload_animator(self) -> None:
        """
        Reloads the pipeline to the device if present.
        """
        if hasattr(self, "_animator_pipeline") and self.pipeline_switch_mode == "offload":
            logger.debug("Reloading animator from CPU")
            self._animator_pipeline = self._animator_pipeline.to(self.device, torch_dtype=self.dtype)

    @property
    def upscaler(self) -> Upscaler:
        """
        Gets the GAN upscaler
        """
        if not hasattr(self, "_upscaler"):
            from enfugue.diffusion.support.upscale import Upscaler
            self._upscaler = Upscaler(
                self.engine_other_dir,
                device=self.device,
                dtype=self.dtype,
                offline=self.offline
            )
        return self._upscaler

    @property
    def control_image_processor(self) -> ControlImageProcessor:
        """
        Gets the processor for control images
        """
        if not hasattr(self, "_control_image_processor"):
            from enfugue.diffusion.support import ControlImageProcessor
            self._control_image_processor = ControlImageProcessor(
                self.engine_other_dir,
                device=self.device,
                dtype=self.dtype,
                offline=self.offline
            )
        return self._control_image_processor

    @property
    def background_remover(self) -> BackgroundRemover:
        """
        Gets the processor for removing backgrounds
        """
        if not hasattr(self, "_background_remover"):
            from enfugue.diffusion.support import BackgroundRemover
            self._background_remover = BackgroundRemover(
                self.engine_other_dir,
                device=self.device,
                dtype=self.dtype,
                offline=self.offline
            )
        return self._background_remover

    @property
    def ip_adapter(self) -> IPAdapter:
        """
        Gets the IP adapter.
        """
        if not hasattr(self, "_ip_adapter"):
            from enfugue.diffusion.support.ip import IPAdapter
<<<<<<< HEAD
            self._ip_adapter = IPAdapter(self.engine_other_dir, self.device, self.dtype)
        return self._ip_adapter

    @property
    def interpolator(self) -> Interpolator:
        """
        Gets the interpolator (FILM)
        """
        if not hasattr(self, "_interpolator"):
            from enfugue.diffusion.support import Interpolator
            self._interpolator = Interpolator(self.engine_other_dir, self.device, self.dtype)
        return self._interpolator
=======
            self._ip_adapter = IPAdapter(
                self.engine_other_dir,
                device=self.device,
                dtype=self.dtype,
                offline=self.offline
            )
        return self._ip_adapter

    def get_xl_controlnet(self, controlnet: str) -> ControlNetModel:
        """
        Loads an XL ControlNet from file or dies trying
        """
        from diffusers.models import ControlNetModel
        from enfugue.diffusion.util.torch_util import load_state_dict

        controlnet_config = os.path.join(self.engine_cache_dir, "controlnet-xl-config.json")
        check_download(
            "https://huggingface.co/diffusers/controlnet-canny-sdxl-1.0/raw/main/config.json",
            controlnet_config
        )
        controlnet_model = ControlNetModel.from_config(
            ControlNetModel._dict_from_json_file(controlnet_config)
        )
        controlnet_model.load_state_dict(load_state_dict(controlnet), strict=False)
        return controlnet_model.to(self.device, self.dtype)
>>>>>>> d92ec0af

    def get_controlnet(self, controlnet: Optional[str] = None) -> Optional[ControlNetModel]:
        """
        Loads a controlnet
        """
        if controlnet is None:
            return None
        from diffusers.models import ControlNetModel

        if self.is_loadable_model_file(controlnet) or "/" not in controlnet:
            if os.path.exists(controlnet):
                expected_controlnet_location = controlnet
            elif controlnet.startswith("http"):
                expected_controlnet_location = os.path.join(self.engine_cache_dir, os.path.basename(controlnet))
                if not os.path.exists(expected_controlnet_location):
                    if self.offline:
                        raise IOError(f"Offline mode enabled, cannot find requested ControlNet at {expected_controlnet_location}")
                    logger.info(
                        f"Controlnet {controlnet} does not exist in cache directory {self.engine_cache_dir}, it will be downloaded."
                    )
                check_download(controlnet, expected_controlnet_location)
            else:
                raise ValueError(f"ControlNet path {controlnet} is not a file that can be accessed, a URL that can be downloaded or a repository that can be cloned.")
            try:
                return ControlNetModel.from_single_file(
                    expected_controlnet_location,
                    cache_dir=self.engine_cache_dir,
                ).to(torch.half)
            except KeyError as ex:
                logger.debug(f"Received KeyError on '{ex}' when instantiating controlnet from single file, trying to use XL ControlNet loader fix.")
                return self.get_xl_controlnet(expected_controlnet_location)
        else:
            expected_controlnet_location = os.path.join(self.engine_cache_dir, "models--" + controlnet.replace("/", "--"))
            if not os.path.exists(expected_controlnet_location):
                if self.offline:
                    raise IOError(f"Offline mode enabled, cannot find requested ControlNet at {expected_controlnet_location}")
                logger.info(
                    f"Controlnet {controlnet} does not exist in cache directory {self.engine_cache_dir}, it will be downloaded."
                )
            result = ControlNetModel.from_pretrained(
                controlnet,
                torch_dtype=torch.half,
                cache_dir=self.engine_cache_dir,
                local_files_only=self.offline,
            )

        return result
    
    def get_default_controlnet_path_by_name(
        self,
        name: CONTROLNET_LITERAL,
        is_sdxl: bool
    ) -> Tuple[str, ...]:
        """
        Gets the default controlnet path based on pipeline type
        """
        if is_sdxl:
            if name == "canny":
                return CONTROLNET_CANNY_XL
            elif name == "depth":
                return CONTROLNET_DEPTH_XL
            elif name == "pose":
                return CONTROLNET_POSE_XL
            else:
                raise ValueError(f"Sorry, ControlNet “{name}” is not yet supported by SDXL. Check back soon!")
        else:
            if name == "canny":
                return CONTROLNET_CANNY
            elif name == "mlsd":
                return CONTROLNET_MLSD
            elif name == "hed":
                return CONTROLNET_HED
            elif name == "tile":
                return CONTROLNET_TILE
            elif name == "scribble":
                return CONTROLNET_SCRIBBLE
            elif name == "inpaint":
                return CONTROLNET_INPAINT
            elif name == "depth":
                return CONTROLNET_DEPTH
            elif name == "normal":
                return CONTROLNET_NORMAL
            elif name == "pose":
                return CONTROLNET_POSE
            elif name == "line":
                return CONTROLNET_LINE
            elif name == "anime":
                return CONTROLNET_ANIME
            elif name == "pidi":
                return CONTROLNET_PIDI
            elif name == "temporal":
                return CONTROLNET_TEMPORAL
            elif name == "qr":
                return CONTROLNET_QR
        raise ValueError(f"Unknown or unsupported ControlNet {name}")

    def get_controlnet_path_by_name(self, name: CONTROLNET_LITERAL, is_sdxl: bool) -> str:
        """
        Gets a Controlnet path by name, based on current config.
        """
        key_parts = ["enfugue", "controlnet"]
        if is_sdxl:
            key_parts += ["xl"]
        key_parts += [name]
        configured_path = self.configuration.get(".".join(key_parts), None)
        if not configured_path:
            defaults = self.get_default_controlnet_path_by_name(name, is_sdxl)
            default_path, possible_files = defaults[0], defaults[1:]
            for file in possible_files:
                possible_file = find_file_in_directory(
                    self.engine_cache_dir,
                    os.path.basename(file),
                    self.LOADABLE_EXTENSIONS
                )
                if possible_file is not None:
                    return possible_file
            return default_path
        return configured_path

    @property
    def controlnets(self) -> Dict[str, ControlNetModel]:
        """
        Gets the configured controlnets for the main pipeline
        """
        if not hasattr(self, "_controlnets"):
            self._controlnets = {}

            for controlnet_name in self.controlnet_names:
                self._controlnets[controlnet_name] = self.get_controlnet(
                    self.get_controlnet_path_by_name(controlnet_name, self.is_sdxl)
                )
        return self._controlnets # type: ignore[return-value]

    @controlnets.deleter
    def controlnets(self) -> None:
        """
        Removes current controlnets and clears memory
        """
        if hasattr(self, "_controlnets"):
            del self._controlnets
            self.clear_memory()

    @controlnets.setter
    def controlnets(
        self,
        *new_controlnets: Optional[Union[CONTROLNET_LITERAL, List[CONTROLNET_LITERAL], Set[CONTROLNET_LITERAL]]],
    ) -> None:
        """
        Sets a new list of controlnets (optional)
        """
        controlnet_names: Set[CONTROLNET_LITERAL] = set()

        for arg in new_controlnets:
            if arg is None:
                break
            if isinstance(arg, str):
                controlnet_names.add(arg)
            else:
                controlnet_names = controlnet_names.union(arg) # type: ignore[arg-type]

        existing_controlnet_names = self.controlnet_names
        if controlnet_names == existing_controlnet_names:
            return # No changes

        logger.debug(f"Setting main pipeline ControlNet(s) to {controlnet_names} from {existing_controlnet_names}")
        self._controlnet_names = controlnet_names

        if (not controlnet_names and existing_controlnet_names):
            self.unload_pipeline("Disabling ControlNet")
            del self.controlnets
        elif (controlnet_names and not existing_controlnet_names):
            self.unload_pipeline("Enabling ControlNet")
            del self.controlnets
        elif controlnet_names and existing_controlnet_names:
            logger.debug("Altering existing ControlNets")
            if hasattr(self, "_controlnets"):
                for controlnet_name in controlnet_names.union(existing_controlnet_names):
                    if controlnet_name not in controlnet_names:
                        self._controlnets.pop(controlnet_name, None)
                    elif controlnet_name not in self._controlnets:
                        self._controlnets[controlnet_name] = self.get_controlnet(
                            self.get_controlnet_path_by_name(controlnet_name, self.is_sdxl)
                        )
            if getattr(self, "_pipeline", None) is not None:
                self._pipeline.controlnets = self.controlnets

    @property
    def inpainter_controlnets(self) -> Dict[str, ControlNetModel]:
        """
        Gets the configured controlnets for the inpainter
        """
        if not hasattr(self, "_inpainter_controlnets"):
            self._inpainter_controlnets = {}

            for controlnet_name in self.inpainter_controlnet_names:
                self._inpainter_controlnets[controlnet_name] = self.get_controlnet(
                    self.get_controlnet_path_by_name(controlnet_name, self.is_sdxl)
                )
        return self._inpainter_controlnets # type: ignore[return-value]

    @inpainter_controlnets.deleter
    def inpainter_controlnets(self) -> None:
        """
        Removes current inpainter controlnets and clears memory
        """
        if hasattr(self, "_inpainter_controlnets"):
            del self._inpainter_controlnets
            self.clear_memory()

    @inpainter_controlnets.setter
    def inpainter_controlnets(
        self,
        *new_inpainter_controlnets: Optional[Union[CONTROLNET_LITERAL, List[CONTROLNET_LITERAL], Set[CONTROLNET_LITERAL]]],
    ) -> None:
        """
        Sets a new list of inpainter controlnets (optional)
        """
        controlnet_names: Set[CONTROLNET_LITERAL] = set()

        for arg in new_inpainter_controlnets:
            if arg is None:
                break
            if isinstance(arg, str):
                controlnet_names.add(arg)
            else:
                controlnet_names = controlnet_names.union(arg) # type: ignore[arg-type]

        existing_controlnet_names = self.inpainter_controlnet_names

        if controlnet_names == existing_controlnet_names:
            return # No changes

        logger.debug(f"Setting inpainter pipeline ControlNet(s) to {controlnet_names} from {existing_controlnet_names}")
        self._inpainter_controlnet_names = controlnet_names

        if (not controlnet_names and existing_controlnet_names):
            self.unload_inpainter("Disabling ControlNet")
            del self.inpainter_controlnets
        elif (controlnet_names and not existing_controlnet_names):
            self.unload_inpainter("Enabling ControlNet")
            del self.inpainter_controlnets
        elif controlnet_names and existing_controlnet_names:
            logger.debug("Altering existing inpainter controlnets")
            if hasattr(self, "_inpainter_controlnets"):
                for controlnet_name in controlnet_names.union(existing_controlnet_names):
                    if controlnet_name not in controlnet_names:
                        self._inpainter_controlnets.pop(controlnet_name, None)
                    elif controlnet_name not in self._inpainter_controlnets:
                        self._inpainter_controlnets[controlnet_name] = self.get_controlnet(
                            self.get_controlnet_path_by_name(controlnet_name, self.is_sdxl)
                        )
            if getattr(self, "_inpainter_pipeline", None) is not None:
                self._inpainter_pipeline.controlnets = self.inpainter_controlnets

    @property
    def animator_controlnets(self) -> Dict[str, ControlNetModel]:
        """
        Gets the configured controlnets for the animator
        """
        if not hasattr(self, "_animator_controlnets"):
            self._animator_controlnets = {}

            for controlnet_name in self.animator_controlnet_names:
                self._animator_controlnets[controlnet_name] = self.get_controlnet(
                    self.get_controlnet_path_by_name(controlnet_name, self.is_sdxl)
                )
        return self._animator_controlnets # type: ignore[return-value]

    @animator_controlnets.deleter
    def animator_controlnets(self) -> None:
        """
        Removes current animator controlnets and clears memory
        """
        if hasattr(self, "_animator_controlnets"):
            del self._animator_controlnets
            self.clear_memory()

    @animator_controlnets.setter
    def animator_controlnets(
        self,
        *new_animator_controlnets: Optional[Union[CONTROLNET_LITERAL, List[CONTROLNET_LITERAL], Set[CONTROLNET_LITERAL]]],
    ) -> None:
        """
        Sets a new list of animator controlnets (optional)
        """
        controlnet_names: Set[CONTROLNET_LITERAL] = set()

        for arg in new_animator_controlnets:
            if arg is None:
                break
            if isinstance(arg, str):
                controlnet_names.add(arg)
            else:
                controlnet_names = controlnet_names.union(arg) # type: ignore[arg-type]

        existing_controlnet_names = self.animator_controlnet_names

        if controlnet_names == existing_controlnet_names:
            return # No changes

        logger.debug(f"Setting animator pipeline ControlNet(s) to {controlnet_names} from {existing_controlnet_names}")
        self._animator_controlnet_names = controlnet_names

        if (not controlnet_names and existing_controlnet_names):
            self.unload_animator("Disabling ControlNet")
            del self.animator_controlnets
        elif (controlnet_names and not existing_controlnet_names):
            self.unload_animator("Enabling ControlNet")
            del self.animator_controlnets
        elif controlnet_names and existing_controlnet_names:
            logger.debug("Altering existing animator controlnets")
            if hasattr(self, "_animator_controlnets"):
                for controlnet_name in controlnet_names.union(existing_controlnet_names):
                    if controlnet_name not in controlnet_names:
                        self._animator_controlnets.pop(controlnet_name, None)
                    elif controlnet_name not in self._animator_controlnets:
                        self._animator_controlnets[controlnet_name] = self.get_controlnet(
                            self.get_controlnet_path_by_name(controlnet_name, self.is_sdxl)
                        )
            if getattr(self, "_animator_pipeline", None) is not None:
                self._animator_pipeline.controlnets = self.animator_controlnets

    @property
    def refiner_controlnets(self) -> Dict[str, ControlNetModel]:
        """
        Gets the configured controlnets for the refiner
        """
        if not hasattr(self, "_refiner_controlnets"):
            self._refiner_controlnets = {}

            for controlnet_name in self.refiner_controlnet_names:
                self._refiner_controlnets[controlnet_name] = self.get_controlnet(
                    self.get_controlnet_path_by_name(controlnet_name, self.is_sdxl)
                )
        return self._refiner_controlnets # type: ignore[return-value]

    @refiner_controlnets.deleter
    def refiner_controlnets(self) -> None:
        """
        Removes current refiner controlnets and clears memory
        """
        if hasattr(self, "_refiner_controlnets"):
            del self._refiner_controlnets
            self.clear_memory()

    @refiner_controlnets.setter
    def refiner_controlnets(
        self,
        *new_refiner_controlnets: Optional[Union[CONTROLNET_LITERAL, List[CONTROLNET_LITERAL], Set[CONTROLNET_LITERAL]]],
    ) -> None:
        """
        Sets a new list of refiner controlnets (optional)
        """
        controlnet_names: Set[CONTROLNET_LITERAL] = set()

        for arg in new_refiner_controlnets:
            if arg is None:
                break
            if isinstance(arg, str):
                controlnet_names.add(arg)
            else:
                controlnet_names = controlnet_names.union(arg) # type: ignore[arg-type]

        existing_controlnet_names = self.refiner_controlnet_names

        if controlnet_names == existing_controlnet_names:
            return # No changes

        logger.debug(f"Setting refiner pipeline ControlNet(s) to {controlnet_names} from {existing_controlnet_names}")
        self._refiner_controlnet_names = controlnet_names

        if (not controlnet_names and existing_controlnet_names):
            self.unload_refiner("Disabling ControlNet")
            del self.refiner_controlnets
        elif (controlnet_names and not existing_controlnet_names):
            self.unload_refiner("Enabling ControlNet")
            del self.refiner_controlnets
        elif controlnet_names and existing_controlnet_names:
            logger.debug("Altering existing refiner controlnets")
            if hasattr(self, "_refiner_controlnets"):
                for controlnet_name in controlnet_names.union(existing_controlnet_names):
                    if controlnet_name not in controlnet_names:
                        self._refiner_controlnets.pop(controlnet_name, None)
                    elif controlnet_name not in self._refiner_controlnets:
                        self._refiner_controlnets[controlnet_name] = self.get_controlnet(
                            self.get_controlnet_path_by_name(controlnet_name, self.is_sdxl)
                        )
            if getattr(self, "_refiner_pipeline", None) is not None:
                self._refiner_pipeline.controlnets = self.refiner_controlnets

    @property
    def controlnet_names(self) -> Set[CONTROLNET_LITERAL]:
        """
        Gets the name of the control net, if one was set.
        """
        return getattr(self, "_controlnet_names", set())

    @property
    def inpainter_controlnet_names(self) -> Set[CONTROLNET_LITERAL]:
        """
        Gets the name of the control net, if one was set.
        """
        return getattr(self, "_inpainter_controlnet_names", set())

    @property
    def animator_controlnet_names(self) -> Set[CONTROLNET_LITERAL]:
        """
        Gets the name of the control net, if one was set.
        """
        return getattr(self, "_animator_controlnet_names", set())

    @property
    def refiner_controlnet_names(self) -> Set[CONTROLNET_LITERAL]:
        """
        Gets the name of the control net, if one was set.
        """
        return getattr(self, "_refiner_controlnet_names", set())

    def check_download_checkpoint(self, remote_url: str) -> str:
        """
        Downloads a checkpoint directly to the checkpoints folder.
        """
        output_file = os.path.basename(remote_url)
        output_path = os.path.join(self.engine_checkpoints_dir, output_file)
        found_path = find_file_in_directory(self.engine_checkpoints_dir, output_file)
        if found_path:
            return found_path
        check_download(remote_url, output_path)
        return output_path
    def write_model_metadata(self, path: str) -> None:
        """
        Writes metadata for TensorRT to a json file
        """
        if "controlnet" in path:
            dump_json(path, {"size": self.size, "controlnets": self.controlnet_names})
        else:
            dump_json(
                path,
                {
                    "size": self.size,
                    "lora": self.lora_names_weights,
                    "lycoris": self.lycoris_names_weights,
                    "inversion": self.inversion_names,
                },
            )

    @staticmethod
    def get_status(
        engine_root: str,
        model: str,
        size: Optional[int] = None,
        lora: Optional[Union[str, Tuple[str, float], List[Union[str, Tuple[str, float]]]]] = None,
        lycoris: Optional[Union[str, Tuple[str, float], List[Union[str, Tuple[str, float]]]]] = None,
        inversion: Optional[Union[str, List[str]]] = None,
        controlnet: Optional[Union[str, List[str]]] = None,
    ) -> Dict[str, bool]:
        """
        Gets the TensorRT status for an individual model.
        """
        tensorrt_is_supported = False

        try:
            import tensorrt

            tensorrt.__version__  # quiet importchecker
            tensorrt_is_supported = True
        except Exception as ex:
            logger.info("TensorRT is disabled.")
            logger.debug("{0}: {1}".format(type(ex).__name__, ex))
            pass

        if model.endswith(".ckpt") or model.endswith(".safetensors"):
            model, _ = os.path.splitext(os.path.basename(model))
        else:
            model = os.path.basename(model)

        model_dir = os.path.join(engine_root, "tensorrt", model)
        model_cache_dir = os.path.join(engine_root, "diffusers", model)
        model_index: Optional[str] = os.path.join(model_dir, "model_index.json")
        if not os.path.exists(model_index):  # type: ignore
            model_index = os.path.join(model_cache_dir, "model_index.json")
            if not os.path.exists(model_index):
                model_index = None

        if model_index is not None:
            # Cached model, get details
            model_is_sdxl = os.path.exists(os.path.join(os.path.dirname(model_index), "tokenizer_2"))
        else:
            model_is_sdxl = "xl" in model.lower()

        if not tensorrt_is_supported or model_is_sdxl:
            return {"supported": False, "xl": model_is_sdxl, "ready": False}

        if size is None:
            size = DiffusionPipelineManager.DEFAULT_SIZE

        if inversion is None:
            inversion = []
        elif not isinstance(inversion, list):
            inversion = [inversion]

        inversion_key = []
        for inversion_part in inversion:
            inversion_name, ext = os.path.splitext(os.path.basename(inversion_part))
            inversion_key.append(inversion_name)

        if lora is None:
            lora = []
        elif not isinstance(lora, list):
            lora = [lora]

        lora_key = []
        for lora_part in lora:
            if isinstance(lora_part, tuple):
                lora_path, lora_weight = lora_part
            else:
                lora_path, lora_weight = lora_part, 1.0
            lora_name, ext = os.path.splitext(os.path.basename(lora_path))
            lora_key.append((lora_name, lora_weight))

        if lycoris is None:
            lycoris = []
        elif not isinstance(lycoris, list):
            lycoris = [lycoris]

        lycoris_key = []
        for lycoris_part in lycoris:
            if isinstance(lycoris_part, tuple):
                lycoris_path, lycoris_weight = lycoris_part
            else:
                lycoris_path, lycoris_weight = lycoris_part, 1.0
            lycoris_name, ext = os.path.splitext(os.path.basename(lycoris_path))
            lycoris_key.append((lycoris_name, lycoris_weight))

        clip_ready = "clip" not in DiffusionPipelineManager.TENSORRT_STAGES
        vae_ready = "vae" not in DiffusionPipelineManager.TENSORRT_STAGES
        unet_ready = "unet" not in DiffusionPipelineManager.TENSORRT_STAGES
        controlled_unet_ready = unet_ready

        if not clip_ready:
            clip_key = DiffusionPipelineManager.get_clip_key(
                size, lora=lora_key, lycoris=lycoris_key, inversion=inversion_key
            )
            clip_plan = os.path.join(model_dir, "clip", clip_key, "engine.plan")
            clip_ready = os.path.exists(clip_plan)

        if not vae_ready:
            vae_key = DiffusionPipelineManager.get_vae_key(
                size, lora=lora_key, lycoris=lycoris_key, inversion=inversion_key
            )
            vae_plan = os.path.join(model_dir, "vae", vae_key, "engine.plan")
            vae_ready = os.path.exists(vae_plan)

        if not unet_ready:
            unet_key = DiffusionPipelineManager.get_unet_key(
                size, lora=lora_key, lycoris=lycoris_key, inversion=inversion_key
            )
            unet_plan = os.path.join(model_dir, "unet", unet_key, "engine.plan")
            unet_ready = os.path.exists(unet_plan)

            controlled_unet_key = DiffusionPipelineManager.get_controlled_unet_key(
                size, lora=lora_key, lycoris=lycoris_key, inversion=inversion_key
            )
            controlled_unet_plan = os.path.join(model_dir, "controlledunet", controlled_unet_key, "engine.plan")
            controlled_unet_ready = os.path.exists(controlled_unet_plan)

        ready = clip_ready and vae_ready
        if controlnet is not None or DiffusionPipelineManager.TENSORRT_ALWAYS_USE_CONTROLLED_UNET:
            ready = ready and controlled_unet_ready
        else:
            ready = ready and unet_ready

        return {
            "supported": tensorrt_is_supported,
            "xl": model_is_sdxl,
            "unet_ready": unet_ready,
            "controlled_unet_ready": controlled_unet_ready,
            "vae_ready": vae_ready,
            "clip_ready": clip_ready,
            "ready": ready,
        }

    def create_inpainting_checkpoint(self, source_checkpoint_path: str, target_checkpoint_path: str) -> None:
        """
        Creates an inpainting model by merging in the SD 1.5 inpainting model with a non inpainting model.
        """
        from enfugue.diffusion.util import ModelMerger

        try:
            merger = ModelMerger(
                self.check_download_checkpoint(DEFAULT_INPAINTING_MODEL),
                source_checkpoint_path,
                self.check_download_checkpoint(DEFAULT_MODEL),
                interpolation="add-difference",
            )
            merger.save(target_checkpoint_path)
        except Exception as ex:
            logger.error(
                f"Couldn't save merged checkpoint made from {source_checkpoint_path} to {target_checkpoint_path}: {ex}"
            )
            logger.error(traceback.format_exc())
            raise
        else:
            logger.info(f"Saved merged inpainting checkpoint at {target_checkpoint_path}")

    def __call__(
        self,
        refiner_start: Optional[float] = None,
        refiner_strength: Optional[float] = None,
        refiner_guidance_scale: Optional[float] = None,
        refiner_aesthetic_score: Optional[float] = None,
        refiner_negative_aesthetic_score: Optional[float] = None,
        refiner_prompt: Optional[str] = None,
        refiner_prompt_2: Optional[str] = None,
        refiner_negative_prompt: Optional[str] = None,
        refiner_negative_prompt_2: Optional[str] = None,
        scale_to_refiner_size: bool = True,
        task_callback: Optional[Callable[[str], None]] = None,
        next_intention: Optional[Literal["inpainting", "animation", "inference", "refining", "upscaling"]] = None,
        interpolate_frames: Optional[Union[int, Tuple[int, ...]]] = None,
        scheduler: Optional[SCHEDULER_LITERAL] = None,
        **kwargs: Any,
    ) -> StableDiffusionPipelineOutput:
        """
        Passes an invocation down to the pipeline, doing whatever it needs to do to initialize it.
        Will switch between inpainting and non-inpainting models
        """
        if task_callback is None:
            task_callback = lambda arg: None
        latent_callback = noop
        will_refine = (refiner_strength != 0 or (refiner_start != 0 and refiner_start != 1)) and self.refiner is not None
        callback_images: List[PIL.Image.Image] = []
        if kwargs.get("latent_callback", None) is not None and kwargs.get("latent_callback_type", "pil") == "pil":
            latent_callback = kwargs["latent_callback"]
            if will_refine:
                # Memoize last latent callbacks because we aren't returning an image from the first execution
                previous_callback = latent_callback
                def memoize_callback(images: List[PIL.Image.Image]) -> None:
                    nonlocal callback_images
                    callback_images = images
                    previous_callback(images)
                latent_callback = memoize_callback # type: ignore[assignment]
                kwargs["latent_callback"] = memoize_callback
        self.start_keepalive()
        try:
            animating = kwargs.get("animation_frames", None) is not None
            inpainting = kwargs.get("mask", None) is not None
            refining = (
                kwargs.get("image", None) is not None and
                kwargs.get("strength", 0) in [0, None] and
                kwargs.get("ip_adapter_scale", None) is None and
                refiner_strength != 0 and
                refiner_start != 1 and
                self.refiner is not None
            )

            if animating:
                intention = "animation"
            elif inpainting:
                intention = "inpainting"
            elif refining:
                intention = "refining"
            else:
                intention = "inference"

            task_callback(f"Preparing {intention.title()} Pipeline")

            if animating and self.has_animator:
                size = self.animator_size
            if inpainting and (self.has_inpainter or self.create_inpainter):
                size = self.inpainter_size
            elif refining:
                size = self.refiner_size
            else:
                size = self.size

            if scheduler is not None:
                # Allow overriding scheduler
                self.scheduler = scheduler

            if refining:
                # Set result here to passed image
                from diffusers.pipelines.stable_diffusion import StableDiffusionPipelineOutput
                samples = kwargs.get("samples", 1)
                result = StableDiffusionPipelineOutput(
                    images=[kwargs["image"]] * samples,
                    nsfw_content_detected=[False] * samples
                )
                self.offload_animator(intention) # type: ignore
                self.offload_pipeline(intention) # type: ignore
                self.offload_inpainter(intention) # type: ignore
            else:
                called_width = kwargs.get("width", size)
                called_height = kwargs.get("height", size)
                chunk_size = kwargs.get("chunking_size", self.chunking_size)

                # Check sizes
                if called_width < size:
                    self.tensorrt_is_enabled = False
                    logger.info(f"Width ({called_width}) less than configured width ({size}), disabling TensorRT")
                elif called_height < size:
                    self.tensorrt_is_enabled = False
                    logger.info(f"height ({called_height}) less than configured height ({size}), disabling TensorRT")
                elif (called_width != size or called_height != size) and not chunk_size:
                    logger.info(f"Dimensions do not match size of engine and chunking is disabled, disabling TensorRT")
                    self.tensorrt_is_enabled = False
                else:
                    self.tenssort_is_enabled = True
                
                # Check IP adapter for TensorRT
                if kwargs.get("ip_adapter_scale", None) is not None and self.tensorrt_is_enabled:
                    logger.info(f"IP adapter requested, TensorRT is not compatible, disabling.")
                    self.tensorrt_is_enabled = False

                if inpainting and (self.has_inpainter or self.create_inpainter):
                    self.offload_pipeline(intention) # type: ignore
                    self.offload_refiner(intention) # type: ignore
                    self.offload_animator(intention) # type: ignore
                    self.reload_inpainter()
                    pipe = self.inpainter_pipeline
                elif animating:
                    if not self.has_animator:
                        logger.debug(f"Animation requested but no animator set, setting animator to the same as the base model")
                        self.animator = self.model
                    self.offload_pipeline(intention) # type: ignore
                    self.offload_refiner(intention) # type: ignore
                    self.offload_inpainter(intention) # type: ignore
                    self.reload_animator()
                    pipe = self.animator_pipeline
                else:
                    self.offload_refiner(intention) # type: ignore
                    self.offload_inpainter(intention) # type: ignore
                    self.offload_animator(intention) # type: ignore
                    self.reload_pipeline()
                    pipe = self.pipeline

                # Check refining settings
                if self.refiner is not None and refiner_strength != 0:
                    refiner_start = self.refiner_start if refiner_start is None else refiner_start
                    if refiner_start > 0 and refiner_start < 1:
                        kwargs["denoising_end"] = refiner_start
                        kwargs["output_type"] = "latent"

                # Check IP adapter for downloads
                if kwargs.get("ip_adapter_scale", None) is not None:
                    self.ip_adapter.check_download(pipe.is_sdxl)

                self.stop_keepalive()
                task_callback("Executing Inference")
                logger.debug(f"Calling pipeline with arguments {redact(kwargs)}")
                result = pipe(generator=self.generator, **kwargs)

            if will_refine:
                self.start_keepalive()

                # Loading both SDXL checkpoints into memory at once requires a LOT of VRAM - more than 24GB, at least.
                # If the refiner is not cached, it takes even more; possibly too much.
                # Add a catch here to unload the main pipeline if loading the refiner pipeline and it's not cached.

                task_callback("Preparing Refining Pipeline")

                if self.refiner_is_sdxl and not self.refiner_engine_cache_exists:
                    # Force unload
                    if inpainting:
                        self.unload_inpainter("switching to refining")
                    else:
                        self.unload_pipeline("switching to refining")
                elif inpainting:
                    self.offload_inpainter("refining")
                else:
                    self.offload_pipeline("refining")

                self.reload_refiner()
                kwargs.pop("image", None)  # Remove any previous image
                kwargs.pop("mask", None)  # Remove any previous mask
                kwargs.pop("control_images", None) # Remove previous ControlNet images
                kwargs.pop("ip_adapter_scale", None) # IP adapter seems to absolutely explode with refiner
                kwargs["latent_callback"] = latent_callback # Revert to original callback, we'll wrap later if needed
                kwargs["output_type"] = "pil"
                kwargs["latent_callback_type"] = "pil"
                kwargs["strength"] = refiner_strength if refiner_strength else self.refiner_strength
                kwargs["denoising_start"] = kwargs.pop("denoising_end", None)
                kwargs["guidance_scale"] = (
                    refiner_guidance_scale if refiner_guidance_scale else self.refiner_guidance_scale
                )
                kwargs["aesthetic_score"] = (
                    refiner_aesthetic_score if refiner_aesthetic_score else self.refiner_aesthetic_score
                )
                kwargs["negative_aesthetic_score"] = (
                    refiner_negative_aesthetic_score
                    if refiner_negative_aesthetic_score
                    else self.refiner_negative_aesthetic_score
                )

                # check if we have a different prompt
                if refiner_prompt:
                    kwargs["prompt"] = refiner_prompt
                    if "prompt_2" in kwargs and not refiner_prompt_2:
                        # if giving a refining prompt but not a second refining prompt,
                        # and the primary prompt has a secondary prompt, then remove
                        # the non-refining secondary prompt as it overrides too much
                        # of the refining prompt if it gets merged
                        kwargs.pop("prompt_2")
                if refiner_prompt_2:
                    kwargs["prompt_2"] = refiner_prompt_2
                if refiner_negative_prompt:
                    kwargs["negative_prompt"] = refiner_negative_prompt
                    if "negative_prompt_2" in kwargs and not refiner_negative_prompt_2:
                        kwargs.pop("negative_prompt_2")
                if refiner_negative_prompt_2:
                    kwargs["negative_prompt_2"] = refiner_negative_prompt_2

                logger.debug(f"Refining results with arguments {redact(kwargs)}")
                pipe = self.refiner_pipeline # Instantiate if needed
                self.stop_keepalive()  # This checks, we can call it all we want
                task_callback(f"Refining")

                refiner_result = pipe(  # type: ignore
                    generator=self.generator, image=result["images"], **kwargs
                )

                # Callback with the result
                result = refiner_result
                if next_intention == "refining":
                    logger.debug("Next intention is refining, leaving refiner in memory")
                elif next_intention == "upscaling":
                    logger.debug("Next intention is upscaling, unloading pipeline and sending refiner to CPU")
                    self.unload_pipeline("unloading for upscaling")
                self.offload_refiner(intention if next_intention is None else next_intention) # type: ignore
            if interpolate_frames is not None:
                from enfugue.diffusion.util.video_util import Video
                with self.interpolator.interpolate() as process:
                    interpolated_images = [
                        image for image in Video(result["images"]).interpolate(
                            multiplier=interpolate_frames,
                            interpolate=process
                        )
                    ]
                    result["images"] = interpolated_images
            return result
        finally:
            self.tensorrt_is_enabled = True
            self.stop_keepalive()<|MERGE_RESOLUTION|>--- conflicted
+++ resolved
@@ -33,12 +33,8 @@
     from diffusers.models import ControlNetModel, AutoencoderKL
     from diffusers.schedulers.scheduling_utils import KarrasDiffusionSchedulers
     from enfugue.diffusion.pipeline import EnfugueStableDiffusionPipeline
-<<<<<<< HEAD
-    from enfugue.diffusion.support import ControlImageProcessor, Upscaler, IPAdapter, Interpolator
+    from enfugue.diffusion.support import ControlImageProcessor, Upscaler, IPAdapter, BackgroundRemover, Interpolator
     from enfugue.diffusion.animate.pipeline import EnfugueAnimateStableDiffusionPipeline
-=======
-    from enfugue.diffusion.support import ControlImageProcessor, Upscaler, IPAdapter, BackgroundRemover
->>>>>>> d92ec0af
 
 def noop(*args: Any) -> None:
     """
@@ -2683,7 +2679,6 @@
         return self.inpainter_diffusers_cache_dir is not None
 
     @property
-<<<<<<< HEAD
     def animator_diffusers_cache_dir(self) -> Optional[str]:
         """
         Ggets where the diffusers cache directory is saved for this animator, if there is any.
@@ -2701,23 +2696,6 @@
         """
         return self.animator_diffusers_cache_dir is not None
 
-    @property
-    def caching(self) -> bool:
-        """
-        Returns if caching is enabled (default true.)
-        """
-        return getattr(self, "_caching", True)
-
-    @caching.setter
-    def caching(self, value: bool) -> None:
-        """
-        Enables/disables caching
-        """
-        self._caching = value
-
-    @property
-=======
->>>>>>> d92ec0af
     def should_cache(self) -> bool:
         """
         Returns true if the model should always be cached.
@@ -3634,20 +3612,6 @@
         """
         if not hasattr(self, "_ip_adapter"):
             from enfugue.diffusion.support.ip import IPAdapter
-<<<<<<< HEAD
-            self._ip_adapter = IPAdapter(self.engine_other_dir, self.device, self.dtype)
-        return self._ip_adapter
-
-    @property
-    def interpolator(self) -> Interpolator:
-        """
-        Gets the interpolator (FILM)
-        """
-        if not hasattr(self, "_interpolator"):
-            from enfugue.diffusion.support import Interpolator
-            self._interpolator = Interpolator(self.engine_other_dir, self.device, self.dtype)
-        return self._interpolator
-=======
             self._ip_adapter = IPAdapter(
                 self.engine_other_dir,
                 device=self.device,
@@ -3673,7 +3637,6 @@
         )
         controlnet_model.load_state_dict(load_state_dict(controlnet), strict=False)
         return controlnet_model.to(self.device, self.dtype)
->>>>>>> d92ec0af
 
     def get_controlnet(self, controlnet: Optional[str] = None) -> Optional[ControlNetModel]:
         """
@@ -4103,6 +4066,7 @@
             return found_path
         check_download(remote_url, output_path)
         return output_path
+
     def write_model_metadata(self, path: str) -> None:
         """
         Writes metadata for TensorRT to a json file
@@ -4419,7 +4383,12 @@
 
                 # Check IP adapter for downloads
                 if kwargs.get("ip_adapter_scale", None) is not None:
-                    self.ip_adapter.check_download(pipe.is_sdxl)
+                    if pipe.is_sdxl:
+                        _ = self.ip_adapter.xl_image_prompt_checkpoint
+                        _ = self.ip_adapter.xl_adapter_directory
+                    else:
+                        _ = self.ip_adapter.default_image_prompt_checkpoint
+                        _ = self.ip_adapter.default_adapter_directory
 
                 self.stop_keepalive()
                 task_callback("Executing Inference")
