--- conflicted
+++ resolved
@@ -124,11 +124,8 @@
     _size: int
     _refiner_size: int
     _inpainter_size: int
-<<<<<<< HEAD
     _animator_size: int
-=======
     _task_callback: Optional[Callable[[str], None]] = None
->>>>>>> d6ecbd2a
 
     def __init__(
         self,
@@ -3632,15 +3629,6 @@
                 self._inpainter_pipeline = self._inpainter_pipeline.to("cpu") # type: ignore[attr-defined]
             self.clear_memory()
 
-<<<<<<< HEAD
-    def reload_inpainter(self) -> None:
-        """
-        Reloads the pipeline to the device if present.
-        """
-        if hasattr(self, "_inpainter_pipeline") and self.pipeline_switch_mode == "offload":
-            logger.debug("Reloading inpainter from CPU")
-            self._inpainter_pipeline = self._inpainter_pipeline.to(self.device, torch_dtype=self.dtype)
-
     def unload_animator(self, reason: str = "none") -> None:
         """
         Calls the animator deleter.
@@ -3676,16 +3664,6 @@
                 self._animator_pipeline = self._animator_pipeline.to("cpu", torch_dtype=torch.float32)
             self.clear_memory()
 
-    def reload_animator(self) -> None:
-        """
-        Reloads the pipeline to the device if present.
-        """
-        if hasattr(self, "_animator_pipeline") and self.pipeline_switch_mode == "offload":
-            logger.debug("Reloading animator from CPU")
-            self._animator_pipeline = self._animator_pipeline.to(self.device, torch_dtype=self.dtype)
-
-=======
->>>>>>> d6ecbd2a
     @property
     def upscaler(self) -> Upscaler:
         """
@@ -4307,11 +4285,8 @@
                 if inpainting and (self.has_inpainter or self.create_inpainter):
                     self.offload_pipeline(intention) # type: ignore
                     self.offload_refiner(intention) # type: ignore
-<<<<<<< HEAD
                     self.offload_animator(intention) # type: ignore
-                    self.reload_inpainter()
-=======
->>>>>>> d6ecbd2a
+
                     pipe = self.inpainter_pipeline
                 elif animating:
                     if not self.has_animator:
@@ -4320,18 +4295,15 @@
                     self.offload_pipeline(intention) # type: ignore
                     self.offload_refiner(intention) # type: ignore
                     self.offload_inpainter(intention) # type: ignore
-                    self.reload_animator()
+
                     pipe = self.animator_pipeline
                 else:
                     if inpainting:
                         logger.info(f"No inpainter set and creation is disabled; using base pipeline for inpainting.")
                     self.offload_refiner(intention) # type: ignore
                     self.offload_inpainter(intention) # type: ignore
-<<<<<<< HEAD
                     self.offload_animator(intention) # type: ignore
-                    self.reload_pipeline()
-=======
->>>>>>> d6ecbd2a
+
                     pipe = self.pipeline
 
                 # Check refining settings
@@ -4343,18 +4315,9 @@
 
                 # Check IP adapter for downloads
                 if kwargs.get("ip_adapter_scale", None) is not None:
-<<<<<<< HEAD
-                    if pipe.is_sdxl:
-                        _ = self.ip_adapter.xl_image_prompt_checkpoint
-                        _ = self.ip_adapter.xl_adapter_directory
-                    else:
-                        _ = self.ip_adapter.default_image_prompt_checkpoint
-                        _ = self.ip_adapter.default_adapter_directory
-=======
                     self.ip_adapter.check_download(
                         is_sdxl=pipe.is_sdxl,
                     )
->>>>>>> d6ecbd2a
 
                 self.stop_keepalive()
                 task_callback("Executing Inference")
