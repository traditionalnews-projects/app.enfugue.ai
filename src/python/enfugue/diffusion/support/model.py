--- conflicted
+++ resolved
@@ -46,11 +46,6 @@
 
     process: Optional[SupportModelImageProcessor] = None
 
-<<<<<<< HEAD
-    def __init__(self, model_dir: str, device: torch.device, dtype: torch.dtype) -> None:
-        if model_dir.startswith("~"):
-            model_dir = os.path.expanduser(model_dir)
-=======
     def __init__(
         self,
         model_dir: str,
@@ -58,7 +53,8 @@
         dtype: torch.dtype,
         offline: bool = False
     ) -> None:
->>>>>>> d92ec0af
+        if model_dir.startswith("~"):
+            model_dir = os.path.expanduser(model_dir)
         self.model_dir = model_dir
         self.device = device
         self.dtype = dtype
