from __future__ import annotations

import os
import gc

from contextlib import contextmanager

from typing import Iterator, Any, Optional, TYPE_CHECKING
from typing_extensions import Self

from enfugue.util import find_file_in_directory, check_download

if TYPE_CHECKING:
    from PIL.Image import Image
    import torch

class SupportModelImageProcessor:
    def __init__(self, **kwargs: Any) -> None:
        """
        Provides a base class for processing images with an AI model.
        """
        self.kwargs = kwargs

    def __enter__(self) -> Self:
        """
        Compatibility with contexts
        """
        return self

    def __exit__(self, *args: Any) -> None:
        """
        Compatibility with contexts
        """
        return

    def __call__(self, image: Image) -> Image:
        """
        Implemented by the image processor.
        """
        raise NotImplementedError("Implementation did not override __call__")

class SupportModel:
    """
    Provides a base class for AI models that support diffusion.
    """

    process: Optional[SupportModelImageProcessor] = None

    def __init__(self, model_dir: str, device: torch.device, dtype: torch.dtype) -> None:
        if model_dir.startswith("~"):
            model_dir = os.path.expanduser(model_dir)
        self.model_dir = model_dir
        self.device = device
        self.dtype = dtype

<<<<<<< HEAD
    def get_model_file(self, uri: str, check_remote_size: bool = True) -> str:
        """
        Searches for a file in the current directory.
        If it's not found and the passed URI is HTTP, it will be downloaded.
        """
        if os.path.exists(uri):
            # File already exists right where you passed it ya silly goose
            return uri
        basename = os.path.basename(uri)
        existing_path = find_file_in_directory(self.model_dir, basename)
        if existing_path is not None:
            return existing_path # Already downloaded somewhere (can be nested)
        if uri.startswith("http"):
            local_path = os.path.join(self.model_dir, basename)
            check_download(uri, local_path, check_size=check_remote_size)
            return local_path
        raise IOError(f"Cannot retrieve model file {uri}")
=======
    @classmethod
    def get_default_instance(cls) -> SupportModel:
        """
        Builds a default interpolator without a configuration passed
        """
        import torch
        from enfugue.diffusion.util import get_optimal_device
        from enfugue.util import get_local_configuration
        device = get_optimal_device()
        try:
            configuration = get_local_configuration()
        except:
            from pibble.api.configuration import APIConfiguration
            configuration = APIConfiguration()

        return cls(
            configuration.get("enfugue.engine.cache", "~/.cache/enfugue/other"),
            device,
            torch.float16 if device.type == "cuda" else torch.float32
        )
>>>>>>> 959ae2ac

    @contextmanager
    def context(self) -> Iterator[Self]:
        """
        Cleans torch memory after processing.
        """
        self.loaded = True
        yield self
        self.loaded = False
        if getattr(self, "process", None) is not None:
            del self.process
        if self.device.type == "cuda":
            import torch
            import torch.cuda

            torch.cuda.empty_cache()
        elif self.device.type == "mps":
            import torch
            import torch.mps

            torch.mps.empty_cache()
        gc.collect()<|MERGE_RESOLUTION|>--- conflicted
+++ resolved
@@ -53,7 +53,6 @@
         self.device = device
         self.dtype = dtype
 
-<<<<<<< HEAD
     def get_model_file(self, uri: str, check_remote_size: bool = True) -> str:
         """
         Searches for a file in the current directory.
@@ -71,7 +70,7 @@
             check_download(uri, local_path, check_size=check_remote_size)
             return local_path
         raise IOError(f"Cannot retrieve model file {uri}")
-=======
+
     @classmethod
     def get_default_instance(cls) -> SupportModel:
         """
@@ -92,7 +91,6 @@
             device,
             torch.float16 if device.type == "cuda" else torch.float32
         )
->>>>>>> 959ae2ac
 
     @contextmanager
     def context(self) -> Iterator[Self]:
