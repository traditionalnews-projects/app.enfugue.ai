from __future__ import annotations

from typing import Any, Iterator, Literal, TYPE_CHECKING

from contextlib import contextmanager

from PIL import Image

from enfugue.diffusion.util import ComputerVision
from enfugue.diffusion.support.model import SupportModel, SupportModelImageProcessor

if TYPE_CHECKING:
    from realesrgan import RealESRGANer
    from enfugue.diffusion.support.upscale.gfpganer import GFPGANer  # type: ignore[attr-defined]
<<<<<<< HEAD

__all__ = ["Upscaler"]
=======

__all__ = ["Upscaler"]

class ESRGANProcessor(SupportModelImageProcessor):
    """
    Holds a reference to the esrganer and provides a callable
    """
    def __init__(self, esrganer: RealESRGANer, **kwargs: Any) -> None:
        super(ESRGANProcessor, self).__init__(**kwargs)
        self.esrganer = esrganer

    def __call__(self, image: Image.Image, outscale: int = 2) -> Image.Image:
        """
        Upscales an image
        """
        return ComputerVision.revert_image(
            self.esrganer.enhance(
                ComputerVision.convert_image(image),
                outscale=outscale
            )[0]
        )

class GFPGANProcessor(SupportModelImageProcessor):
    """
    Holds a reference to the gfpganer and provides a callable
    """
    def __init__(self, gfpganer: GFPGANer, **kwargs: Any) -> None:
        super(GFPGANProcessor, self).__init__(**kwargs)
        self.gfpganer = gfpganer

    def __call__(self, image: Image.Image, outscale: int = 2) -> Image.Image:
        """
        Upscales an image
        GFPGan is fixed at x4 so this fixes the scale here
        """
        result = ComputerVision.revert_image(
            self.gfpganer.enhance(
                ComputerVision.convert_image(image),
                has_aligned=False,
                only_center_face=False,
                paste_back=True,
            )[2]
        )
        width, height = result.size
        multiplier = outscale / 4
        return result.resize((int(width * multiplier), int(height * multiplier)))
>>>>>>> 959ae2ac

class ESRGANProcessor(SupportModelImageProcessor):
    """
    Holds a reference to the esrganer and provides a callable
    """
    def __init__(self, esrganer: RealESRGANer, **kwargs: Any) -> None:
        super(ESRGANProcessor, self).__init__(**kwargs)
        self.esrganer = esrganer

    def __call__(self, image: Image.Image, outscale: int = 2) -> Image.Image:
        """
        Upscales an image
        """
        return ComputerVision.revert_image(
            self.esrganer.enhance(
                ComputerVision.convert_image(image),
                outscale=outscale
            )[0]
        )

class GFPGANProcessor(SupportModelImageProcessor):
    """
    Holds a reference to the gfpganer and provides a callable
    """
    def __init__(self, gfpganer: GFPGANer, **kwargs: Any) -> None:
        super(GFPGANProcessor, self).__init__(**kwargs)
        self.gfpganer = gfpganer

    def __call__(self, image: Image.Image, outscale: int = 2) -> Image.Image:
        """
        Upscales an image
        GFPGan is fixed at x4 so this fixes the scale here
        """
        result = ComputerVision.revert_image(
            self.gfpganer.enhance(
                ComputerVision.convert_image(image),
                has_aligned=False,
                only_center_face=False,
                paste_back=True,
            )[2]
        )
        width, height = result.size
        multiplier = outscale / 4
        return result.resize((int(width * multiplier), int(height * multiplier)))

class Upscaler(SupportModel):
    """
    The upscaler user ESRGAN or GFGPGAN for up to 4x upscale
    """

<<<<<<< HEAD
    ESRGAN_PATH = "https://github.com/xinntao/Real-ESRGAN/releases/download/v0.1.0/RealESRGAN_x4plus.pth"
    ESRGAN_ANIME_PATH = "https://github.com/xinntao/Real-ESRGAN/releases/download/v0.2.2.4/RealESRGAN_x4plus_anime_6B.pth"
    
    GFPGAN_PATH = "https://github.com/TencentARC/GFPGAN/releases/download/v1.3.0/GFPGANv1.3.pth"
    GFPGAN_DETECTION_PATH = "https://github.com/xinntao/facexlib/releases/download/v0.1.0/detection_Resnet50_Final.pth"
    GFPGAN_PARSENET_PATH = "https://github.com/xinntao/facexlib/releases/download/v0.2.2/parsing_parsenet.pth"

=======
>>>>>>> 959ae2ac
    def get_upsampler(
        self,
        tile: int = 0,
        tile_pad: int = 10,
        pre_pad: int = 10,
        anime: bool = False
    ) -> RealESRGANer:
        """
        Gets the appropriate upsampler
        """
        import torch
        from basicsr.archs.rrdbnet_arch import RRDBNet
        from realesrgan import RealESRGANer

        if anime:
            model = RRDBNet(num_in_ch=3, num_out_ch=3, num_feat=64, num_block=6, num_grow_ch=32, scale=4)
            model_path = self.get_model_file(self.ESRGAN_ANIME_PATH)
        else:
            model = RRDBNet(num_in_ch=3, num_out_ch=3, num_feat=64, num_block=23, num_grow_ch=32, scale=4)
            model_path = self.get_model_file(self.ESRGAN_PATH)

        return RealESRGANer(
            scale=4,
            model_path=model_path,
            model=model,
            tile=tile,
            tile_pad=tile_pad,
            pre_pad=pre_pad,
            device=self.device,
            half=self.dtype is torch.float16,
        )

    @contextmanager
    def esrgan(
        self,
        tile: int = 0,
        tile_pad: int = 10,
        pre_pad: int = 10,
        anime: bool = False,
    ) -> Iterator[SupportModelImageProcessor]:
        """
        Does a simple upscale
        """
        with self.context():
            esrganer = self.get_upsampler(
                tile=tile,
                tile_pad=tile_pad,
                pre_pad=pre_pad,
                anime=anime
            )
            processor = ESRGANProcessor(esrganer)
            yield processor
            del processor
            del esrganer

    @contextmanager
    def gfpgan(
        self,
        tile: int = 0,
        tile_pad: int = 10,
        pre_pad: int = 10,
    ) -> Iterator[SupportModelImageProcessor]:
        """
        Does an upscale with face enhancement
        """
        with self.context():
<<<<<<< HEAD
            from enfugue.diffusion.support.upscale.gfpgan import GFPGANer  # type: ignore[attr-defined]
            model_path = self.get_model_file(self.GFPGAN_PATH)
            detection_model_path = self.get_model_file(self.GFPGAN_DETECTION_PATH)
            parse_model_path = self.get_model_file(self.GFPGAN_PARSENET_PATH)

            gfpganer = GFPGANer(
                model_path=model_path,
                detection_model_path=detection_model_path,
                parse_model_path=parse_model_path,
                upscale=4,
                arch="clean",
                channel_multiplier=2,
=======
            from enfugue.diffusion.support.upscale.gfpganer import GFPGANer  # type: ignore[attr-defined]

            gfpganer = GFPGANer(
                model_path=self.gfpgan_weights_path,
                upscale=4,
                arch="clean",
                channel_multiplier=2,
                bg_upsampler=self.get_upsampler(
                    tile=tile,
                    tile_pad=tile_pad,
                    pre_pad=pre_pad
                ),
                rootpath=self.model_dir,
>>>>>>> 959ae2ac
                device=self.device,
                bg_upsampler=self.get_upsampler(
                    tile=tile,
                    tile_pad=tile_pad,
                    pre_pad=pre_pad
                )
            )

            processor = GFPGANProcessor(gfpganer)
            yield processor
            del processor
            del gfpganer

    def __call__(
        self,
        method: Literal["esrgan", "esrganime", "gfpgan"],
        image: Image.Image,
        outscale: int = 2,
        **kwargs: Any
    ) -> Image:
        """
        Performs one quick upscale
        """
        if method == "esrgan":
            context = self.esrgan
        elif method == "esrganime":
            context = self.esrgan # type: ignore
            kwargs["anime"] = True
        elif method == "gfpgan":
            context = self.gfpgan # type: ignore
        else:
            raise ValueError(f"Unknown upscale method {method}") # type: ignore[unreachable]

        with context(**kwargs) as processor:
            return processor(image, outscale=outscale) # type: ignore<|MERGE_RESOLUTION|>--- conflicted
+++ resolved
@@ -12,10 +12,6 @@
 if TYPE_CHECKING:
     from realesrgan import RealESRGANer
     from enfugue.diffusion.support.upscale.gfpganer import GFPGANer  # type: ignore[attr-defined]
-<<<<<<< HEAD
-
-__all__ = ["Upscaler"]
-=======
 
 __all__ = ["Upscaler"]
 
@@ -62,7 +58,6 @@
         width, height = result.size
         multiplier = outscale / 4
         return result.resize((int(width * multiplier), int(height * multiplier)))
->>>>>>> 959ae2ac
 
 class ESRGANProcessor(SupportModelImageProcessor):
     """
@@ -113,7 +108,6 @@
     The upscaler user ESRGAN or GFGPGAN for up to 4x upscale
     """
 
-<<<<<<< HEAD
     ESRGAN_PATH = "https://github.com/xinntao/Real-ESRGAN/releases/download/v0.1.0/RealESRGAN_x4plus.pth"
     ESRGAN_ANIME_PATH = "https://github.com/xinntao/Real-ESRGAN/releases/download/v0.2.2.4/RealESRGAN_x4plus_anime_6B.pth"
     
@@ -121,8 +115,6 @@
     GFPGAN_DETECTION_PATH = "https://github.com/xinntao/facexlib/releases/download/v0.1.0/detection_Resnet50_Final.pth"
     GFPGAN_PARSENET_PATH = "https://github.com/xinntao/facexlib/releases/download/v0.2.2/parsing_parsenet.pth"
 
-=======
->>>>>>> 959ae2ac
     def get_upsampler(
         self,
         tile: int = 0,
@@ -189,7 +181,6 @@
         Does an upscale with face enhancement
         """
         with self.context():
-<<<<<<< HEAD
             from enfugue.diffusion.support.upscale.gfpgan import GFPGANer  # type: ignore[attr-defined]
             model_path = self.get_model_file(self.GFPGAN_PATH)
             detection_model_path = self.get_model_file(self.GFPGAN_DETECTION_PATH)
@@ -202,21 +193,6 @@
                 upscale=4,
                 arch="clean",
                 channel_multiplier=2,
-=======
-            from enfugue.diffusion.support.upscale.gfpganer import GFPGANer  # type: ignore[attr-defined]
-
-            gfpganer = GFPGANer(
-                model_path=self.gfpgan_weights_path,
-                upscale=4,
-                arch="clean",
-                channel_multiplier=2,
-                bg_upsampler=self.get_upsampler(
-                    tile=tile,
-                    tile_pad=tile_pad,
-                    pre_pad=pre_pad
-                ),
-                rootpath=self.model_dir,
->>>>>>> 959ae2ac
                 device=self.device,
                 bg_upsampler=self.get_upsampler(
                     tile=tile,
