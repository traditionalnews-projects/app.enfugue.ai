--- conflicted
+++ resolved
@@ -3,14 +3,10 @@
 import io
 import math
 
-<<<<<<< HEAD
-from typing import Optional, Literal, Union, Tuple
-=======
-from typing import Optional, Literal, TYPE_CHECKING
+from typing import Optional, Literal, Union, Tuple, TYPE_CHECKING
 
 if TYPE_CHECKING:
     from PIL.Image import Image
->>>>>>> d6ecbd2a
 
 from pibble.resources.retriever import Retriever
 
@@ -43,13 +39,9 @@
     height: int,
     fit: Optional[IMAGE_FIT_LITERAL] = None,
     anchor: Optional[IMAGE_ANCHOR_LITERAL] = None,
-<<<<<<< HEAD
     offset_left: Optional[int] = None,
     offset_top: Optional[int] = None
-) -> PIL.Image.Image:
-=======
 ) -> Image:
->>>>>>> d6ecbd2a
     """
     Given an image of unknown size, make it a known size with optional fit parameters.
     """
@@ -72,12 +64,7 @@
             elif left_part == "right":
                 left = width - image_width
 
-<<<<<<< HEAD
         blank_image = PIL.Image.new("RGBA", (width, height), (0, 0, 0, 0))
-=======
-        blank_image = Image.new("RGBA", (width, height), (0, 0, 0, 0))
-        blank_image.paste(image, (left, top))
->>>>>>> d6ecbd2a
 
         if offset_top is not None:
             top += offset_top
@@ -111,17 +98,13 @@
                     left = width // 2 - vertical_image_width // 2
                 elif left_part == "right":
                     left = width - vertical_image_width
-<<<<<<< HEAD
 
         if offset_top is not None:
             top += offset_top
         if offset_left is not None:
             left += offset_left
 
-        blank_image = PIL.Image.new("RGBA", (width, height))
-=======
         blank_image = Image.new("RGBA", (width, height))
->>>>>>> d6ecbd2a
         blank_image.paste(input_image, (left, top))
 
         return blank_image
@@ -154,17 +137,13 @@
                     left = width - vertical_image_width
         else:
             input_image = image.resize((width, height))  # We're probably off by a pixel
-<<<<<<< HEAD
 
         if offset_top is not None:
             top += offset_top
         if offset_left is not None:
             left += offset_left
 
-        blank_image = PIL.Image.new("RGBA", (width, height))
-=======
         blank_image = Image.new("RGBA", (width, height))
->>>>>>> d6ecbd2a
         blank_image.paste(input_image, (left, top))
 
         return blank_image
@@ -173,12 +152,7 @@
     else:
         raise ValueError(f"Unknown fit {fit}")
 
-<<<<<<< HEAD
-def feather_mask(image: PIL.Image.Image) -> PIL.Image.Image:
-=======
-
 def feather_mask(image: Image) -> Image:
->>>>>>> d6ecbd2a
     """
     Given an image, create a feathered binarized mask by 'growing' the black/white pixel sections.
     """
@@ -195,11 +169,9 @@
                     if 0 <= nx < width and 0 <= ny < height and mask.getpixel((nx, ny)) == 255:
                         feathered.putpixel((x, y), (255))
                         break
-
     return feathered
 
-<<<<<<< HEAD
-def tile_image(image: PIL.Image.Image, tiles: Union[int, Tuple[int, int]]) -> PIL.Image.Image:
+def tile_image(image: Image, tiles: Union[int, Tuple[int, int]]) -> Image:
     """
     Given an image and number of tiles, create a tiled image.
     Accepts either an integer (squre tiles) or tuple (rectangular)
@@ -215,10 +187,7 @@
             tiled.paste(image, (i * width, j * height))
     return tiled
 
-def image_from_uri(uri: str) -> PIL.Image.Image:
-=======
 def image_from_uri(uri: str) -> Image:
->>>>>>> d6ecbd2a
     """
     Loads an image using the pibble reteiever; works with http, file, ftp, ftps, sftp, and s3
     """
