--- conflicted
+++ resolved
@@ -44,15 +44,9 @@
         height: 512,
         engineSize: null,
         chunkingSize: 64,
-<<<<<<< HEAD
         chunkingMaskType: "multilinear",
-        guidanceScale: 7,
-        inferenceSteps: 40,
-=======
-        chunkingMaskType: "bilinear",
         guidanceScale: 6.5,
         inferenceSteps: 20,
->>>>>>> d6ecbd2a
         interval: 1000,
         errors: {
             consecutive: 2
